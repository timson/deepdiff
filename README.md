--- conflicted
+++ resolved
@@ -27,11 +27,7 @@
 
 DeepDiff prefers to use Murmur3 for hashing. However you have to manually install Murmur3 by running:
 
-<<<<<<< HEAD
-    `pip install 'deepdiff[murmur]'`
-=======
-`pip install mmh3`
->>>>>>> bab2b989
+`pip install 'deepdiff[murmur]'`
 
 Otherwise DeepDiff will be using SHA256 for hashing which is a cryptographic hash and is considerably slower.
 

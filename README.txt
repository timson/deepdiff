<<<<<<< HEAD
**DeepDiff v 3.0.0**
=======
**DeepDiff v 2.5.3**
>>>>>>> ec30c3d5

Deep Difference of dictionaries, iterables, strings and other objects. It will recursively look for all the changes.

Tested on Python 2.7, 3.3, 3.4, 3.5, Pypy, Pypy3

Note: Checkout the github repo's readme for complete coverage of features:
https://github.com/seperman/deepdiff

**Parameters**

In addition to the 2 objects being compared:

- ignore_order
- report_repetition
- verbose_level

**Returns**

    A DeepDiff object that has already calculated the difference of the 2 items.

**Supported data types**

int, string, unicode, dictionary, list, tuple, set, frozenset, OrderedDict, NamedTuple and custom objects!

**Examples**


Importing
    >>> from deepdiff import DeepDiff
    >>> from pprint import pprint
    >>> from __future__ import print_function # In case running on Python 2

Same object returns empty
    >>> t1 = {1:1, 2:2, 3:3}
    >>> t2 = t1
    >>> print(DeepDiff(t1, t2))
    {}

Type of an item has changed
    >>> t1 = {1:1, 2:2, 3:3}
    >>> t2 = {1:1, 2:"2", 3:3}
    >>> pprint(DeepDiff(t1, t2), indent=2)
    { 'type_changes': { 'root[2]': { 'new_type': <class 'str'>,
                                     'new_value': '2',
                                     'old_type': <class 'int'>,
                                     'old_value': 2}}}

Value of an item has changed
    >>> t1 = {1:1, 2:2, 3:3}
    >>> t2 = {1:1, 2:4, 3:3}
    >>> pprint(DeepDiff(t1, t2), indent=2)
    {'values_changed': {'root[2]': {'new_value': 4, 'old_value': 2}}}

Item added and/or removed
    >>> t1 = {1:1, 2:2, 3:3, 4:4}
    >>> t2 = {1:1, 2:4, 3:3, 5:5, 6:6}
    >>> ddiff = DeepDiff(t1, t2)
    >>> pprint (ddiff)
    {'dictionary_item_added': ['root[5]', 'root[6]'],
     'dictionary_item_removed': ['root[4]'],
     'values_changed': {'root[2]': {'new_value': 4, 'old_value': 2}}}

String difference
    >>> t1 = {1:1, 2:2, 3:3, 4:{"a":"hello", "b":"world"}}
    >>> t2 = {1:1, 2:4, 3:3, 4:{"a":"hello", "b":"world!"}}
    >>> ddiff = DeepDiff(t1, t2)
    >>> pprint (ddiff, indent = 2)
    { 'values_changed': { 'root[2]': {'new_value': 4, 'old_value': 2},
                          "root[4]['b']": { 'new_value': 'world!',
                                            'old_value': 'world'}}}


String difference 2
    >>> t1 = {1:1, 2:2, 3:3, 4:{"a":"hello", "b":"world!\nGoodbye!\n1\n2\nEnd"}}
    >>> t2 = {1:1, 2:2, 3:3, 4:{"a":"hello", "b":"world\n1\n2\nEnd"}}
    >>> ddiff = DeepDiff(t1, t2)
    >>> pprint (ddiff, indent = 2)
    { 'values_changed': { "root[4]['b']": { 'diff': '--- \n'
                                                    '+++ \n'
                                                    '@@ -1,5 +1,4 @@\n'
                                                    '-world!\n'
                                                    '-Goodbye!\n'
                                                    '+world\n'
                                                    ' 1\n'
                                                    ' 2\n'
                                                    ' End',
                                            'new_value': 'world\n1\n2\nEnd',
                                            'old_value': 'world!\n'
                                                        'Goodbye!\n'
                                                        '1\n'
                                                        '2\n'
                                                        'End'}}}

    >>> 
    >>> print (ddiff['values_changed']["root[4]['b']"]["diff"])
    --- 
    +++ 
    @@ -1,5 +1,4 @@
    -world!
    -Goodbye!
    +world
     1
     2
     End

Type change
    >>> t1 = {1:1, 2:2, 3:3, 4:{"a":"hello", "b":[1, 2, 3]}}
    >>> t2 = {1:1, 2:2, 3:3, 4:{"a":"hello", "b":"world\n\n\nEnd"}}
    >>> ddiff = DeepDiff(t1, t2)
    >>> pprint (ddiff, indent = 2)
    { 'type_changes': { "root[4]['b']": { 'new_type': <class 'str'>,
                                          'new_value': 'world\n\n\nEnd',
                                          'old_type': <class 'list'>,
                                          'old_value': [1, 2, 3]}}}

List difference
    >>> t1 = {1:1, 2:2, 3:3, 4:{"a":"hello", "b":[1, 2, 3, 4]}}
    >>> t2 = {1:1, 2:2, 3:3, 4:{"a":"hello", "b":[1, 2]}}
    >>> ddiff = DeepDiff(t1, t2)
    >>> pprint (ddiff, indent = 2)
    {'iterable_item_removed': {"root[4]['b'][2]": 3, "root[4]['b'][3]": 4}}

List difference 2:
    >>> t1 = {1:1, 2:2, 3:3, 4:{"a":"hello", "b":[1, 2, 3]}}
    >>> t2 = {1:1, 2:2, 3:3, 4:{"a":"hello", "b":[1, 3, 2, 3]}}
    >>> ddiff = DeepDiff(t1, t2)
    >>> pprint (ddiff, indent = 2)
    { 'iterable_item_added': {"root[4]['b'][3]": 3},
      'values_changed': { "root[4]['b'][1]": {'new_value': 3, 'old_value': 2},
                          "root[4]['b'][2]": {'new_value': 2, 'old_value': 3}}}

List difference ignoring order or duplicates: (with the same dictionaries as above)
    >>> t1 = {1:1, 2:2, 3:3, 4:{"a":"hello", "b":[1, 2, 3]}}
    >>> t2 = {1:1, 2:2, 3:3, 4:{"a":"hello", "b":[1, 3, 2, 3]}}
    >>> ddiff = DeepDiff(t1, t2, ignore_order=True)
    >>> print (ddiff)
    {}

List that contains dictionary:
    >>> t1 = {1:1, 2:2, 3:3, 4:{"a":"hello", "b":[1, 2, {1:1, 2:2}]}}
    >>> t2 = {1:1, 2:2, 3:3, 4:{"a":"hello", "b":[1, 2, {1:3}]}}
    >>> ddiff = DeepDiff(t1, t2)
    >>> pprint (ddiff, indent = 2)
    { 'dictionary_item_removed': ["root[4]['b'][2][2]"],
      'values_changed': {"root[4]['b'][2][1]": {'new_value': 3, 'old_value': 1}}}

Sets:
    >>> t1 = {1, 2, 8}
    >>> t2 = {1, 2, 3, 5}
    >>> ddiff = DeepDiff(t1, t2)
    >>> pprint (DeepDiff(t1, t2))
    {'set_item_added': ['root[3]', 'root[5]'], 'set_item_removed': ['root[8]']}

Named Tuples:
    >>> from collections import namedtuple
    >>> Point = namedtuple('Point', ['x', 'y'])
    >>> t1 = Point(x=11, y=22)
    >>> t2 = Point(x=11, y=23)
    >>> pprint (DeepDiff(t1, t2))
    {'values_changed': {'root.y': {'new_value': 23, 'old_value': 22}}}

Custom objects:
    >>> class ClassA(object):
    ...     a = 1
    ...     def __init__(self, b):
    ...         self.b = b
    ... 
    >>> t1 = ClassA(1)
    >>> t2 = ClassA(2)
    >>> 
    >>> pprint(DeepDiff(t1, t2))
    {'values_changed': {'root.b': {'new_value': 2, 'old_value': 1}}}

Object attribute added:
    >>> t2.c = "new attribute"
    >>> pprint(DeepDiff(t1, t2))
    {'attribute_added': ['root.c'],
     'values_changed': {'root.b': {'new_value': 2, 'old_value': 1}}}

Exclude certain types from comparison:
    >>> l1 = logging.getLogger("test")
    >>> l2 = logging.getLogger("test2")
    >>> t1 = {"log": l1, 2: 1337}
    >>> t2 = {"log": l2, 2: 1337}
    >>> print(DeepDiff(t1, t2, exclude_types={logging.Logger}))
    {}

Exclude part of your object tree from comparison:
    >>> t1 = {"for life": "vegan", "ingredients": ["no meat", "no eggs", "no dairy"]}
    >>> t2 = {"for life": "vegan", "ingredients": ["veggies", "tofu", "soy sauce"]}
    >>> print (DeepDiff(t1, t2, exclude_paths={"root['ingredients']"}))
    {}


Using DeepDiff in unit tests
result is the output of the function that is being tests.
expected is the expected output of the function.
    >>> assertEqual(DeepDiff(result, expected), {})




**Difference with Json Patch**

Unlike Json Patch https://tools.ietf.org/html/rfc6902 which is designed only for Json objects, DeepDiff is designed specifically for almost all Python types. In addition to that, DeepDiff checks for type changes and attribute value changes that Json Patch does not cover since there are no such things in Json. Last but not least, DeepDiff gives you the exact path of the item(s) that were changed in Python syntax.

Example in Json Patch for replacing:
    { "op": "replace", "path": "/a/b/c", "value": 42 }

Example in DeepDiff for the same operation:
    >>> item1 = {'a':{'b':{'c':'foo'}}}
    >>> item2 = {'a':{'b':{'c':42}}}
    >>> DeepDiff(item1, item2)
    {'type_changes': {"root['a']['b']['c']": {'old_type': <type 'str'>, 'new_value': 42, 'old_value': 'foo', 'new_type': <type '

**Pycon 2016**

I was honored to give a talk about how DeepDiff does what it does at Pycon 2016. Please check out the video and let me know what you think:

Diff It To Dig It Video
https://www.youtube.com/watch?v=J5r99eJIxF4
And here is more info:
http://zepworks.com/blog/diff-it-to-digg-it/


**Changelog**

- v2-5-3: Bug fix on logging for content hash.
- v2-5-2: Bug fixes on content hash.
- v2-5-0: Adding ContentHash module to fix ignore_order once and for all.
- v2-1-0: Adding Deep Search. Now you can search for item in an object.
- v2-0-0: Exclusion patterns better coverage. Updating docs.
- v1-8-0: Exclusion patterns.
- v1-7-0: Deep Set comparison.
- v1-6-0: Unifying key names. i.e newvalue is new_value now. For backward compatibility, newvalue still works.
- v1-5-0: Fixing ignore order containers with unordered items. Adding significant digits when comparing decimals. Changes property is deprecated.
- v1-1-0: Changing Set, Dictionary and Object Attribute Add/Removal to be reported as Set instead of List. Adding Pypy compatibility.
- v1-0-2: Checking for ImmutableMapping type instead of dict
- v1-0-1: Better ignore order support
- v1-0-0: Restructuring output to make it more useful. This is NOT backward compatible.
- v0-6-1: Fixiing iterables with unhashable when order is ignored
- v0-6-0: Adding unicode support
- v0-5-9: Adding decimal support
- v0-5-8: Adding ignore order of unhashables support
- v0-5-7: Adding ignore order support
- v0-5-6: Adding slots support
- v0-5-5: Adding loop detection

**Primary Author**
Sep Dehpour

Github:  https://github.com/seperman
Linkedin:  http://www.linkedin.com/in/sepehr
ZepWorks:   http://www.zepworks.com
Article about Deepdiff: http://zepworks.com/blog/diff-it-to-digg-it/

**Contributors**

Thanks to:

- nfvs for Travis-CI setup script
- brbsix for initial Py3 porting
- WangFenjin for unicode support
- timoilya for comparing list of sets when ignoring order
- Bernhard10 for significant digits comparison
- b-jazz for PEP257 cleanup, Standardize on full names, fixing line endings.
- Victor Hahn Castell @ Flexoptix for deep set comparison and exclusion patterns<|MERGE_RESOLUTION|>--- conflicted
+++ resolved
@@ -1,8 +1,4 @@
-<<<<<<< HEAD
 **DeepDiff v 3.0.0**
-=======
-**DeepDiff v 2.5.3**
->>>>>>> ec30c3d5
 
 Deep Difference of dictionaries, iterables, strings and other objects. It will recursively look for all the changes.
 
@@ -230,6 +226,7 @@
 
 **Changelog**
 
+- v3-0-0: TBD
 - v2-5-3: Bug fix on logging for content hash.
 - v2-5-2: Bug fixes on content hash.
 - v2-5-0: Adding ContentHash module to fix ignore_order once and for all.

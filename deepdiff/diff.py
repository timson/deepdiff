--- conflicted
+++ resolved
@@ -139,16 +139,12 @@
                 "The following parameter(s) are not valid: %s\n"
                 "The valid parameters are ignore_order, report_repetition, significant_digits, "
                 "number_format_notation, exclude_paths, exclude_types, exclude_regex_paths, ignore_type_in_groups, "
-                "ignore_string_type_changes, ignore_numeric_type_changes, ignore_type_subclasses, "
+                "ignore_string_type_changes, ignore_numeric_type_changes, ignore_type_subclasses, truncate_datetime, "
                 "ignore_private_variables, ignore_nan_inequality, number_to_string_func, verbose_level, "
                 "view, hasher, hashes, max_passes, max_distances_to_keep_track_per_item, max_diffs, "
-<<<<<<< HEAD
-                "cutoff_distance_for_pairs, log_frequency_in_sec, _stats, _numpy_paths, parameters and shared_parameters.") % ', '.join(kwargs.keys()))
-=======
                 "cutoff_distance_for_pairs, log_frequency_in_sec, cache_size, get_deep_distance, purge_level, _stats, "
                 "_numpy_paths, _original_type, parameters and shared_parameters.") % ', '.join(kwargs.keys()))
 
->>>>>>> 4675a5e1
         if parameters:
             self.__dict__ = deepcopy(parameters)
         else:

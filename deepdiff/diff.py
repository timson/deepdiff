#!/usr/bin/env python

# In order to run the docstrings:
# python3 -m deepdiff.diff
# You might need to run it many times since dictionaries come in different orders
# every time you run the docstrings.
# However the docstring expects it in a specific order in order to pass!
import difflib
import logging
from copy import deepcopy
from collections.abc import Mapping, Iterable
from collections import defaultdict
from decimal import Decimal
from itertools import zip_longest
from ordered_set import OrderedSet
from deepdiff.helper import (strings, bytes_type, numbers, times, ListItemRemovedOrAdded, notpresent,
                             IndexedHash, unprocessed, add_to_frozen_set,
                             convert_item_or_items_into_set_else_none, get_type,
                             convert_item_or_items_into_compiled_regexes_else_none,
                             type_is_subclass_of_type_group, type_in_type_group, get_doc,
                             number_to_string, datetime_normalize, KEY_TO_VAL_STR, booleans,
                             np_ndarray, get_numpy_ndarray_rows, OrderedSetPlus, RepeatedTimer,
                             skipped, TEXT_VIEW, TREE_VIEW, DELTA_VIEW,
                             np)
from deepdiff.serialization import SerializationMixin
from deepdiff.distance import DistanceMixin
from deepdiff.model import (
    RemapDict, ResultDict, TextResult, TreeResult, DiffLevel,
    DictRelationship, AttributeRelationship,
    SubscriptableIterableRelationship, NonSubscriptableIterableRelationship,
    SetRelationship, NumpyArrayRelationship)
from deepdiff.deephash import DeepHash, combine_hashes_lists
from deepdiff.base import Base

logger = logging.getLogger(__name__)


MAX_PASSES_REACHED_MSG = (
    'DeepDiff has reached the max number of passes of {}. '
    'You can possibly get more accurate results by increasing the max_passes parameter.')

MAX_DIFFS_REACHED_MSG = (
    'DeepDiff has reached the max number of diffs of {}. '
    'You can possibly get more accurate results by increasing the max_diffs parameter.')


notpresent_indexed = IndexedHash(indexes=[0], item=notpresent)

doc = get_doc('diff_doc.rst')


PROGRESS_MSG = "DeepDiff {} seconds in progress. Pass #{}, Diff #{}"


def _report_progress(_stats, progress_logger, duration):
    progress_logger(PROGRESS_MSG.format(duration, _stats[PASSES_COUNT], _stats[DIFF_COUNT]))


LEVEL_CACHE_HIT_COUNT = 'LEVEL CACHE HIT COUNT'
DISTANCE_CACHE_HIT_COUNT = 'DISTANCE CACHE HIT COUNT'
DIFF_COUNT = 'DIFF COUNT'
PASSES_COUNT = 'PASSES COUNT'
MAX_PASS_LIMIT_REACHED = 'MAX PASS LIMIT REACHED'
MAX_DIFF_LIMIT_REACHED = 'MAX DIFF LIMIT REACHED'
INPROGRESS = 'INPROGRESS'
CANT_FIND_NUMPY_MSG = 'Unable to import numpy. This must be a bug in DeepDiff since a numpy array is detected.'
INVALID_VIEW_MSG = 'The only valid values for the view parameter are text and tree. But {} was passed.'

# What is the threshold to consider 2 items to be pairs. Only used when ignore_order = True.
CUTOFF_DISTANCE_FOR_PAIRS_DEFAULT = Decimal('0.3')


class DeepDiff(ResultDict, SerializationMixin, DistanceMixin, Base):
    __doc__ = doc

    def __init__(self,
                 t1,
                 t2,
                 ignore_order=False,
                 report_repetition=False,
                 significant_digits=None,
                 number_format_notation="f",
                 exclude_paths=None,
                 exclude_regex_paths=None,
                 exclude_types=None,
                 ignore_type_in_groups=None,
                 ignore_string_type_changes=False,
                 ignore_numeric_type_changes=False,
                 ignore_type_subclasses=False,
                 ignore_string_case=False,
                 exclude_obj_callback=None,
                 number_to_string_func=None,
                 ignore_nan_inequality=False,
                 ignore_private_variables=True,
                 truncate_datetime=None,
                 verbose_level=1,
                 view=TEXT_VIEW,
                 hasher=None,
                 hashes=None,
                 parameters=None,
                 shared_parameters=None,
                 max_passes=10000000,
                 max_distances_to_keep_track_per_item=10000,
                 max_diffs=None,
                 cutoff_distance_for_pairs=CUTOFF_DISTANCE_FOR_PAIRS_DEFAULT,
                 log_frequency_in_sec=0,
                 progress_logger=logger.warning,
                 _stats=None,
                 _cache=None,
                 _numpy_paths=None,
                 **kwargs):
        if kwargs:
            raise ValueError((
                "The following parameter(s) are not valid: %s\n"
                "The valid parameters are ignore_order, report_repetition, significant_digits, "
                "number_format_notation, exclude_paths, exclude_types, exclude_regex_paths, ignore_type_in_groups, "
                "ignore_string_type_changes, ignore_numeric_type_changes, ignore_type_subclasses, ignore_private_variables, "
                "ignore_nan_inequality, number_to_string_func, verbose_level, "
                "view, hasher, hashes, max_passes, max_distances_to_keep_track_per_item, max_diffs, "
<<<<<<< HEAD
                "cutoff_distance_for_pairs, log_frequency_in_sec, _stats, and parameters.") % ', '.join(kwargs.keys()))
=======
                "cutoff_distance_for_pairs, log_frequency_in_sec, _stats, _numpy_paths, parameters and shared_parameters.") % ', '.join(kwargs.keys()))

>>>>>>> 71b4e812
        if parameters:
            self.__dict__ = deepcopy(parameters)
        else:
            self.ignore_order = ignore_order
            ignore_type_in_groups = ignore_type_in_groups or []
            if numbers == ignore_type_in_groups or numbers in ignore_type_in_groups:
                ignore_numeric_type_changes = True
            self.ignore_numeric_type_changes = ignore_numeric_type_changes
            if strings == ignore_type_in_groups or strings in ignore_type_in_groups:
                ignore_string_type_changes = True
            self.ignore_string_type_changes = ignore_string_type_changes
            self.ignore_type_in_groups = self.get_ignore_types_in_groups(
                ignore_type_in_groups=ignore_type_in_groups,
                ignore_string_type_changes=ignore_string_type_changes,
                ignore_numeric_type_changes=ignore_numeric_type_changes,
                ignore_type_subclasses=ignore_type_subclasses)
            self.report_repetition = report_repetition
            self.exclude_paths = convert_item_or_items_into_set_else_none(exclude_paths)
            self.exclude_regex_paths = convert_item_or_items_into_compiled_regexes_else_none(exclude_regex_paths)
            self.exclude_types = set(exclude_types) if exclude_types else None
            self.exclude_types_tuple = tuple(exclude_types) if exclude_types else None  # we need tuple for checking isinstance
            self.ignore_type_subclasses = ignore_type_subclasses
            self.type_check_func = type_is_subclass_of_type_group if ignore_type_subclasses else type_in_type_group
            self.ignore_string_case = ignore_string_case
            self.exclude_obj_callback = exclude_obj_callback
            self.number_to_string = number_to_string_func or number_to_string
            self.ignore_private_variables = ignore_private_variables
            self.ignore_nan_inequality = ignore_nan_inequality
            self.hasher = hasher

            self.significant_digits = self.get_significant_digits(significant_digits, ignore_numeric_type_changes)
            self.truncate_datetime = self.get_truncate_datetime(truncate_datetime)
            self.number_format_notation = number_format_notation
            self.verbose_level = verbose_level
            self.view = view
            # Setting up the cache for dynamic programming. One dictionary per instance of root of DeepDiff running.
            self.max_passes = max_passes
            self.max_diffs = max_diffs
            # Maximum number of calculated distances between pairs to be tracked.
            # For huge lists, this number may need to be modified at the cost of more memory usage.
            # Only used when ignore_order = True.
            self.max_distances_to_keep_track_per_item = max_distances_to_keep_track_per_item
            self.cutoff_distance_for_pairs = cutoff_distance_for_pairs
            # _deep_distance_buckets_exponent is only used for the number of buckets of distances when doing ignore_order=True calculations
            # The actual number of buckets will be 10 to the power of the _deep_distance_buckets_exponent
            self._deep_distance_buckets_exponent = len(str(self.max_passes)) + 3  # Adding some padding to it.
            # Parameters are the clean parameters to initialize DeepDiff with so we avoid all the above
            # cleaning functionalities when running DeepDiff recursively.
            # However DeepHash has its own set of parameters that are slightly different than DeepDIff.
            # DeepDiff parameters are transformed to DeepHash parameters via __get_deephash_params method.
            parameters = self.__dict__.copy()

        _purge_cache = True
        if shared_parameters:
            self.is_root = False
            self.shared_parameters = shared_parameters
            self.__dict__.update(shared_parameters)
            # We are in some pass other than root
            repeated_timer = None
        else:
            # we are at the root
            self.is_root = True
            # keep the cache. Only used for debugging what was in the cache.
            if _cache == 'keep':
                _purge_cache = False
            # Caching the DeepDiff results for dynamic programming
            self._cache = defaultdict(lambda: defaultdict(OrderedSet))
            self._stats = {
                PASSES_COUNT: 0,
                DIFF_COUNT: 0,
                LEVEL_CACHE_HIT_COUNT: 0,
                DISTANCE_CACHE_HIT_COUNT: 0,
                MAX_PASS_LIMIT_REACHED: False,
                MAX_DIFF_LIMIT_REACHED: False,
            }
            self.hashes = {} if hashes is None else hashes
            self._numpy_paths = {} if _numpy_paths is None else _numpy_paths
            self.shared_parameters = {
                'hashes': self.hashes,
                '_stats': self._stats,
                '_cache': self._cache,
                '_numpy_paths': self._numpy_paths
            }
            if log_frequency_in_sec:
                # Creating a progress log reporter that runs in a separate thread every log_frequency_in_sec seconds.
                repeated_timer = RepeatedTimer(log_frequency_in_sec, _report_progress, self._stats, progress_logger)
            else:
                repeated_timer = None

        self.parameters = parameters
        self.deephash_parameters = self.__get_deephash_params()
        self.tree = TreeResult()
        self.t1 = t1
        self.t2 = t2

        try:
            root = DiffLevel(t1, t2, verbose_level=self.verbose_level)
            self.__diff(root, parents_ids=frozenset({id(t1)}))

            self.tree.remove_empty_keys()
            view_results = self._get_view_results(self.view)
            self.update(view_results)
        finally:
            if self.is_root:
                if _purge_cache:
                    del self._cache
                del self.shared_parameters
                del self.parameters
            if repeated_timer:
                duration = repeated_timer.stop()
                self._stats['DURATION SEC'] = duration

    def __get_deephash_params(self):
        result = {key: self.parameters[key] for key in (
            'exclude_types',
            'exclude_paths',
            'exclude_regex_paths',
            'hasher',
            'significant_digits',
            'number_format_notation',
            'ignore_string_type_changes',
            'ignore_numeric_type_changes',
            'ignore_type_in_groups',
            'ignore_type_subclasses',
            'ignore_string_case',
            'exclude_obj_callback',
            'ignore_private_variables',)}
        result['ignore_repetition'] = not self.report_repetition
        result['number_to_string_func'] = self.number_to_string
        return result

    def __report_result(self, report_type, level):
        """
        Add a detected change to the reference-style result dictionary.
        report_type will be added to level.
        (We'll create the text-style report from there later.)
        :param report_type: A well defined string key describing the type of change.
                            Examples: "set_item_added", "values_changed"
        :param parent: A DiffLevel object describing the objects in question in their
                       before-change and after-change object structure.

        :rtype: None
        """

        if not self.__skip_this(level):
            level.report_type = report_type
            self.tree[report_type].add(level)

            parent_level = level.up
            if parent_level:
                cache_key = parent_level.get_cache_key(self.hashes)
                self._cache[cache_key][report_type].add(level)

    @staticmethod
    def __dict_from_slots(object):
        def unmangle(attribute):
            if attribute.startswith('__') and attribute != '__weakref__':
                return '_{type}{attribute}'.format(
                    type=type(object).__name__,
                    attribute=attribute
                )
            return attribute

        all_slots = []

        if isinstance(object, type):
            mro = object.__mro__  # pragma: no cover. I have not been able to write a test for this case. But we still check for it.
        else:
            mro = object.__class__.__mro__

        for type_in_mro in mro:
            slots = getattr(type_in_mro, '__slots__', None)
            if slots:
                if isinstance(slots, strings):
                    all_slots.append(slots)
                else:
                    all_slots.extend(slots)

        return {i: getattr(object, unmangle(i)) for i in all_slots}

    def __diff_obj(self, level, parents_ids=frozenset({}),
                   is_namedtuple=False):
        """Difference of 2 objects"""
        try:
            if is_namedtuple:
                t1 = level.t1._asdict()
                t2 = level.t2._asdict()
            else:
                t1 = level.t1.__dict__
                t2 = level.t2.__dict__
        except AttributeError:
            try:
                t1 = self.__dict_from_slots(level.t1)
                t2 = self.__dict_from_slots(level.t2)
            except AttributeError:
                self.__report_result('unprocessed', level)
                return

        self.__diff_dict(
            level,
            parents_ids,
            print_as_attribute=True,
            override=True,
            override_t1=t1,
            override_t2=t2)

    def __skip_this(self, level):
        """
        Check whether this comparison should be skipped because one of the objects to compare meets exclusion criteria.
        :rtype: bool
        """
        skip = False
        if self.exclude_paths and level.path() in self.exclude_paths:
            skip = True
        elif self.exclude_regex_paths and any(
                [exclude_regex_path.search(level.path()) for exclude_regex_path in self.exclude_regex_paths]):
            skip = True
        elif self.exclude_types_tuple and \
                (isinstance(level.t1, self.exclude_types_tuple) or isinstance(level.t2, self.exclude_types_tuple)):
            skip = True
        elif self.exclude_obj_callback and \
                (self.exclude_obj_callback(level.t1, level.path()) or self.exclude_obj_callback(level.t2, level.path())):
            skip = True

        return skip

    def __get_clean_to_keys_mapping(self, keys, level):
        """
        Get a dictionary of cleaned value of keys to the keys themselves.
        This is mainly used to transform the keys when the type changes of keys should be ignored.

        TODO: needs also some key conversion for groups of types other than the built-in strings and numbers.
        """
        result = {}
        for key in keys:
            if self.ignore_string_type_changes and isinstance(key, bytes):
                clean_key = key.decode('utf-8')
            elif isinstance(key, numbers):
                type_ = "number" if self.ignore_numeric_type_changes else key.__class__.__name__
                clean_key = self.number_to_string(key, significant_digits=self.significant_digits,
                                                  number_format_notation=self.number_format_notation)
                clean_key = KEY_TO_VAL_STR.format(type_, clean_key)
            else:
                clean_key = key
            if clean_key in result:
                logger.warning(('{} and {} in {} become the same key when ignore_numeric_type_changes'
                                'or ignore_numeric_type_changes are set to be true.').format(
                                    key, result[clean_key], level.path()))
            else:
                result[clean_key] = key
        return result

    def __diff_dict(self,
                    level,
                    parents_ids=frozenset([]),
                    print_as_attribute=False,
                    override=False,
                    override_t1=None,
                    override_t2=None):
        """Difference of 2 dictionaries"""
        if override:
            # for special stuff like custom objects and named tuples we receive preprocessed t1 and t2
            # but must not spoil the chain (=level) with it
            t1 = override_t1
            t2 = override_t2
        else:
            t1 = level.t1
            t2 = level.t2

        if print_as_attribute:
            item_added_key = "attribute_added"
            item_removed_key = "attribute_removed"
            rel_class = AttributeRelationship
        else:
            item_added_key = "dictionary_item_added"
            item_removed_key = "dictionary_item_removed"
            rel_class = DictRelationship

        if self.ignore_private_variables:
            t1_keys = {key for key in t1 if not(isinstance(key, str) and key.startswith('__'))}
            t2_keys = {key for key in t2 if not(isinstance(key, str) and key.startswith('__'))}
        else:
            t1_keys = set(t1.keys())
            t2_keys = set(t2.keys())
        if self.ignore_string_type_changes or self.ignore_numeric_type_changes:
            t1_clean_to_keys = self.__get_clean_to_keys_mapping(keys=t1_keys, level=level)
            t2_clean_to_keys = self.__get_clean_to_keys_mapping(keys=t2_keys, level=level)
            t1_keys = set(t1_clean_to_keys.keys())
            t2_keys = set(t2_clean_to_keys.keys())
        else:
            t1_clean_to_keys = t2_clean_to_keys = None

        t_keys_intersect = t2_keys.intersection(t1_keys)

        t_keys_added = t2_keys - t_keys_intersect
        t_keys_removed = t1_keys - t_keys_intersect

        for key in t_keys_added:
            if self.__count_diff() is StopIteration:
                return

            key = t2_clean_to_keys[key] if t2_clean_to_keys else key
            change_level = level.branch_deeper(
                notpresent,
                t2[key],
                child_relationship_class=rel_class,
                child_relationship_param=key)
            self.__report_result(item_added_key, change_level)

        for key in t_keys_removed:
            if self.__count_diff() is StopIteration:
                return  # pragma: no cover. This is already covered for addition.

            key = t1_clean_to_keys[key] if t1_clean_to_keys else key
            change_level = level.branch_deeper(
                t1[key],
                notpresent,
                child_relationship_class=rel_class,
                child_relationship_param=key)
            self.__report_result(item_removed_key, change_level)

        for key in t_keys_intersect:  # key present in both dicts - need to compare values
            if self.__count_diff() is StopIteration:
                return  # pragma: no cover. This is already covered for addition.

            key1 = t1_clean_to_keys[key] if t1_clean_to_keys else key
            key2 = t2_clean_to_keys[key] if t2_clean_to_keys else key
            item_id = id(t1[key1])
            if parents_ids and item_id in parents_ids:
                continue
            parents_ids_added = add_to_frozen_set(parents_ids, item_id)

            # Go one level deeper
            next_level = level.branch_deeper(
                t1[key1],
                t2[key2],
                child_relationship_class=rel_class,
                child_relationship_param=key)
            self.__diff(next_level, parents_ids_added)

    def __diff_set(self, level):
        """Difference of sets"""
        t1_hashtable = self.__create_hashtable(level, 't1')
        t2_hashtable = self.__create_hashtable(level, 't2')

        t1_hashes = set(t1_hashtable.keys())
        t2_hashes = set(t2_hashtable.keys())

        hashes_added = t2_hashes - t1_hashes
        hashes_removed = t1_hashes - t2_hashes

        items_added = [t2_hashtable[i].item for i in hashes_added]
        items_removed = [t1_hashtable[i].item for i in hashes_removed]

        for item in items_added:
            if self.__count_diff() is StopIteration:
                return  # pragma: no cover. This is already covered for addition.

            change_level = level.branch_deeper(
                notpresent, item, child_relationship_class=SetRelationship)
            self.__report_result('set_item_added', change_level)

        for item in items_removed:
            if self.__count_diff() is StopIteration:
                return  # pragma: no cover. This is already covered for addition.

            change_level = level.branch_deeper(
                item, notpresent, child_relationship_class=SetRelationship)
            self.__report_result('set_item_removed', change_level)

    @staticmethod
    def __iterables_subscriptable(t1, t2):
        try:
            if getattr(t1, '__getitem__') and getattr(t2, '__getitem__'):
                return True
            else:  # pragma: no cover
                return False  # should never happen
        except AttributeError:
            return False

    def __diff_iterable(self, level, parents_ids=frozenset({})):
        """Difference of iterables"""
        if self.ignore_order:
            self.__diff_iterable_with_deephash(level, parents_ids)
        else:
            self.__diff_iterable_in_order(level, parents_ids)

    def __diff_iterable_in_order(self, level, parents_ids=frozenset({})):
        # We're handling both subscriptable and non-subscriptable iterables. Which one is it?
        subscriptable = self.__iterables_subscriptable(level.t1, level.t2)
        if subscriptable:
            child_relationship_class = SubscriptableIterableRelationship
        else:
            child_relationship_class = NonSubscriptableIterableRelationship

        for i, (x, y) in enumerate(
                zip_longest(
                    level.t1, level.t2, fillvalue=ListItemRemovedOrAdded)):

            if self.__count_diff() is StopIteration:
                return  # pragma: no cover. This is already covered for addition.

            if y is ListItemRemovedOrAdded:  # item removed completely
                change_level = level.branch_deeper(
                    x,
                    notpresent,
                    child_relationship_class=child_relationship_class,
                    child_relationship_param=i)
                self.__report_result('iterable_item_removed', change_level)

            elif x is ListItemRemovedOrAdded:  # new item added
                change_level = level.branch_deeper(
                    notpresent,
                    y,
                    child_relationship_class=child_relationship_class,
                    child_relationship_param=i)
                self.__report_result('iterable_item_added', change_level)

            else:  # check if item value has changed
                item_id = id(x)
                if parents_ids and item_id in parents_ids:
                    continue
                parents_ids_added = add_to_frozen_set(parents_ids, item_id)

                # Go one level deeper
                next_level = level.branch_deeper(
                    x,
                    y,
                    child_relationship_class=child_relationship_class,
                    child_relationship_param=i)
                self.__diff(next_level, parents_ids_added)

    def __diff_str(self, level):
        """Compare strings"""
        if self.ignore_string_case:
            level.t1 = level.t1.lower()
            level.t2 = level.t2.lower()

        if type(level.t1) == type(level.t2) and level.t1 == level.t2:  # NOQA
            return

        # do we add a diff for convenience?
        do_diff = True
        t1_str = level.t1
        t2_str = level.t2

        if isinstance(level.t1, bytes_type):
            try:
                t1_str = level.t1.decode('ascii')
            except UnicodeDecodeError:
                do_diff = False

        if isinstance(level.t2, bytes_type):
            try:
                t2_str = level.t2.decode('ascii')
            except UnicodeDecodeError:
                do_diff = False

        if t1_str == t2_str:
            return

        if do_diff:
            if '\n' in t1_str or '\n' in t2_str:
                diff = difflib.unified_diff(
                    t1_str.splitlines(), t2_str.splitlines(), lineterm='')
                diff = list(diff)
                if diff:
                    level.additional['diff'] = '\n'.join(diff)

        self.__report_result('values_changed', level)

    def __diff_tuple(self, level, parents_ids):
        # Checking to see if it has _fields. Which probably means it is a named
        # tuple.
        try:
            level.t1._asdict
        # It must be a normal tuple
        except AttributeError:
            self.__diff_iterable(level, parents_ids)
        # We assume it is a namedtuple then
        else:
            self.__diff_obj(level, parents_ids, is_namedtuple=True)

    def _add_hash(self, hashes, item_hash, item, i):
        if item_hash in hashes:
            hashes[item_hash].indexes.append(i)
        else:
            hashes[item_hash] = IndexedHash(indexes=[i], item=item)

    def __create_hashtable(self, level, t):
        """Create hashtable of {item_hash: (indexes, item)}"""
        obj = getattr(level, t)

        local_hashes = {}
        for (i, item) in enumerate(obj):
            try:
                parent = "{}[{}]".format(level.path(), i)
                # Note: in the DeepDiff we only calculate the hash of items when we have to.
                # So self.hashes does not include hashes of all objects in t1 and t2.
                # It only includes the ones needed when comparing iterables.
                # The self.hashes dictionary gets shared between different runs of DeepHash
                # So that any object that is already calculated to have a hash is not re-calculated.
                hashes_all = DeepHash(item,
                                      hashes=self.hashes,
                                      parent=parent,
                                      apply_hash=True,
                                      **self.deephash_parameters,
                                      )
                item_hash = hashes_all[item]
            except Exception as e:  # pragma: no cover
                logger.error("Can not produce a hash for %s."
                             "Not counting this object.\n %s" %
                             (level.path(), e))
            else:
                if item_hash is unprocessed:  # pragma: no cover
                    logger.warning("Item %s was not processed while hashing "
                                   "thus not counting this object." %
                                   level.path())
                else:
                    self._add_hash(hashes=local_hashes, item_hash=item_hash, item=item, i=i)

        # Also we hash the iterables themselves too so that we can later create cache keys from those hashes.
        try:
            DeepHash(
                obj,
                hashes=self.hashes,
                parent=level.path(),
                apply_hash=True,
                **self.deephash_parameters,
            )
        except Exception as e:  # pragma: no cover
            logger.error("Can not produce a hash for iterable %s. %s" %
                         (level.path(), e))
        return local_hashes

    @staticmethod
    def __get_distance_cache_key(added_hash, removed_hash):
        if isinstance(added_hash, int):
            added_hash = hex(added_hash).encode('utf-8')
            removed_hash = hex(removed_hash).encode('utf-8')
        elif isinstance(added_hash, str):
            added_hash = added_hash.encode('utf-8')
            removed_hash = removed_hash.encode('utf-8')
        return b'distance_cache' + added_hash + b'--' + removed_hash

    def __get_and_cache_rough_distance(self, added_hash, removed_hash, added_hash_obj, removed_hash_obj):
        # We need the rough distance between the 2 objects to see if they qualify to be pairs or not
        cache_key = self.__get_distance_cache_key(added_hash, removed_hash)
        if cache_key in self._cache:
            self._stats[DISTANCE_CACHE_HIT_COUNT] += 1
            _current_value = self._cache[cache_key]
            # We are in a self loop. Get out now!
            if _current_value == INPROGRESS:
                _distance = 1
            else:
                _distance = _current_value
        else:
            # Marking the cache as in progress so we avoid calculating the same distance
            # as a part of the distance calculations. Basically to avoid getting stuck when there is a loop
            # in the object.
            self._cache[cache_key] = INPROGRESS
            # We can only cache the rough distance and not the actual diff result for reuse.
            # The reason is that we have modified the parameters explicitly so they are different and can't
            # be used for diff reporting
            diff = DeepDiff(
                removed_hash_obj.item, added_hash_obj.item,
                parameters=self.parameters,
                shared_parameters=self.shared_parameters,
                view=DELTA_VIEW)
                # parameters=self.parameters, hashes=self.hashes, _stats=self._stats, _cache=self._cache, view=DELTA_VIEW)
            _distance = diff.get_deep_distance()
            _distance = Decimal(self.number_to_string(
                _distance,
                significant_digits=self._deep_distance_buckets_exponent,
                number_format_notation=self.number_format_notation))
            self._cache[cache_key] = _distance
        return _distance

    def __get_most_in_common_pairs_in_iterables(self, hashes_added, hashes_removed, t1_hashtable, t2_hashtable):
        """
        Get the closest pairs between items that are removed and items that are added.

        Note that due to the current reporting structure in DeepDiff, we don't compare an item that
        was added to an item that is in both t1 and t2.

        For example

        [{1, 2}, {4, 5, 6}]
        [{1, 2}, {1, 2, 3}]

        is only compared between {4, 5, 6} and {1, 2, 3} even though technically {1, 2, 3} is
        just one item different than {1, 2}

        Perhaps in future we can have a report key that is item duplicated and modified instead of just added.
        """
        cache_key = combine_hashes_lists(items=[hashes_added, hashes_removed], prefix='pairs_cache')
        if cache_key in self._cache:
            return self._cache[cache_key].copy()

        # A dictionary of hashes to distances and each distance to an ordered set of hashes.
        # It tells us about the distance of each object from other objects.
        # And the objects with the same distances are grouped together in an ordered set.
        # It also includes a "max" key that is just the value of the biggest current distance in the
        # most_in_common_pairs dictionary.
        most_in_common_pairs = defaultdict(lambda: defaultdict(OrderedSetPlus))
        pairs = {}

        for added_hash in hashes_added:
            for removed_hash in hashes_removed:
                added_hash_obj = t2_hashtable[added_hash]
                removed_hash_obj = t1_hashtable[removed_hash]

                _distance = self.__get_and_cache_rough_distance(
                    added_hash, removed_hash, added_hash_obj, removed_hash_obj)
                # Left for future debugging
                # print(f'{bcolors.HEADER}distance of {added_hash_obj.item} and {removed_hash_obj.item}: {_distance}{bcolors.ENDC}')
                # Discard potential pairs that are too far.
                if _distance >= self.cutoff_distance_for_pairs:
                    continue
                pairs_of_item = most_in_common_pairs[added_hash]
                pairs_of_item[_distance].add(removed_hash)
                count_of_distances = len(pairs_of_item)
                # There is a maximum number of distances we want to keep track of.
                current_max_distance_from_item = pairs_of_item.get('max', 1)
                if count_of_distances < self.max_distances_to_keep_track_per_item:
                    pairs_of_item['max'] = max(_distance, current_max_distance_from_item)
                elif _distance <= current_max_distance_from_item:
                    if _distance < current_max_distance_from_item:
                        try:
                            del pairs_of_item[current_max_distance_from_item]
                        except KeyError:
                            pass
                        pairs_of_item['max'] = _distance

        used_to_hashes = set()

        distances_to_from_hashes = defaultdict(OrderedSetPlus)
        for from_hash, distances_to_to_hashes in most_in_common_pairs.items():
            del distances_to_to_hashes['max']
            for dist in distances_to_to_hashes:
                distances_to_from_hashes[dist].add(from_hash)

        for dist in sorted(distances_to_from_hashes.keys()):
            from_hashes = distances_to_from_hashes[dist]
            while from_hashes:
                from_hash = from_hashes.lpop()
                if from_hash not in used_to_hashes:
                    to_hashes = most_in_common_pairs[from_hash][dist]
                    while to_hashes:
                        to_hash = to_hashes.lpop()
                        if to_hash not in used_to_hashes:
                            used_to_hashes.add(from_hash)
                            used_to_hashes.add(to_hash)
                            # Left for future debugging:
                            # print(f'{bcolors.FAIL}Adding {t2_hashtable[from_hash].item} as a pairs of {t1_hashtable[to_hash].item} with distance of {dist}{bcolors.ENDC}')
                            pairs[from_hash] = to_hash

        inverse_pairs = {v: k for k, v in pairs.items()}
        pairs.update(inverse_pairs)
        self._cache[cache_key] = pairs
        return pairs.copy()

    def __diff_iterable_with_deephash(self, level, parents_ids):
        """Diff of unhashable iterables. Only used when ignoring the order."""
        t1_hashtable = self.__create_hashtable(level, 't1')
        t2_hashtable = self.__create_hashtable(level, 't2')

        t1_hashes = OrderedSet(t1_hashtable.keys())
        t2_hashes = OrderedSet(t2_hashtable.keys())

        hashes_added = t2_hashes - t1_hashes
        hashes_removed = t1_hashes - t2_hashes

        if self._stats[PASSES_COUNT] < self.max_passes:
            self._stats[PASSES_COUNT] += 1
            pairs = self.__get_most_in_common_pairs_in_iterables(
                hashes_added, hashes_removed, t1_hashtable, t2_hashtable)
        else:
            if not self._stats[MAX_PASS_LIMIT_REACHED]:
                self._stats[MAX_PASS_LIMIT_REACHED] = True
                logger.warning(MAX_PASSES_REACHED_MSG.format(self.max_passes))
            pairs = {}

        def get_other_pair(hash_value, in_t1=True):
            """
            Gets the other paired indexed hash item to the hash_value in the pairs dictionary
            in_t1: are we looking for the other pair in t1 or t2?
            """
            if in_t1:
                hashtable = t1_hashtable
                the_other_hashes = hashes_removed
            else:
                hashtable = t2_hashtable
                the_other_hashes = hashes_added
            other = pairs.pop(hash_value, notpresent)
            if other is notpresent:
                other = notpresent_indexed
            else:
                # The pairs are symmetrical.
                # removing the other direction of pair
                # so it does not get used.
                del pairs[other]
                the_other_hashes.remove(other)
                other = hashtable[other]
            return other

        if self.report_repetition:
            for hash_value in hashes_added:
                if self.__count_diff() is StopIteration:
                    return  # pragma: no cover. This is already covered for addition (when report_repetition=False).
                other = get_other_pair(hash_value)
                item_id = id(other.item)
                indexes = t2_hashtable[hash_value].indexes if other.item is notpresent else other.indexes
                for i in indexes:
                    change_level = level.branch_deeper(
                        other.item,
                        t2_hashtable[hash_value].item,
                        child_relationship_class=SubscriptableIterableRelationship,
                        child_relationship_param=i
                    )
                    if other.item is notpresent:
                        self.__report_result('iterable_item_added', change_level)
                    else:
                        parents_ids_added = add_to_frozen_set(parents_ids, item_id)
                        self.__diff(change_level, parents_ids_added)
            for hash_value in hashes_removed:
                if self.__count_diff() is StopIteration:
                    return  # pragma: no cover. This is already covered for addition.
                other = get_other_pair(hash_value, in_t1=False)
                item_id = id(other.item)
                for i in t1_hashtable[hash_value].indexes:
                    change_level = level.branch_deeper(
                        t1_hashtable[hash_value].item,
                        other.item,
                        child_relationship_class=SubscriptableIterableRelationship,
                        child_relationship_param=i)
                    if other.item is notpresent:
                        self.__report_result('iterable_item_removed', change_level)
                    else:
                        # I was not able to make a test case for the following 2 lines since the cases end up
                        # getting resolved above in the hashes_added calcs. However I am leaving these 2 lines
                        # in case things change in future.
                        parents_ids_added = add_to_frozen_set(parents_ids, item_id)  # pragma: no cover.
                        self.__diff(change_level, parents_ids_added)  # pragma: no cover.

            items_intersect = t2_hashes.intersection(t1_hashes)

            for hash_value in items_intersect:
                t1_indexes = t1_hashtable[hash_value].indexes
                t2_indexes = t2_hashtable[hash_value].indexes
                t1_indexes_len = len(t1_indexes)
                t2_indexes_len = len(t2_indexes)
                if t1_indexes_len != t2_indexes_len:  # this is a repetition change!
                    # create "change" entry, keep current level untouched to handle further changes
                    repetition_change_level = level.branch_deeper(
                        t1_hashtable[hash_value].item,
                        t2_hashtable[hash_value].item,  # nb: those are equal!
                        child_relationship_class=SubscriptableIterableRelationship,
                        child_relationship_param=t1_hashtable[hash_value]
                        .indexes[0])
                    repetition_change_level.additional['repetition'] = RemapDict(
                        old_repeat=t1_indexes_len,
                        new_repeat=t2_indexes_len,
                        old_indexes=t1_indexes,
                        new_indexes=t2_indexes)
                    self.__report_result('repetition_change',
                                         repetition_change_level)

        else:
            for hash_value in hashes_added:
                if self.__count_diff() is StopIteration:
                    return
                other = get_other_pair(hash_value)
                item_id = id(other.item)
                index = t2_hashtable[hash_value].indexes[0] if other.item is notpresent else other.indexes[0]
                change_level = level.branch_deeper(
                    other.item,
                    t2_hashtable[hash_value].item,
                    child_relationship_class=SubscriptableIterableRelationship,
                    child_relationship_param=index)
                if other.item is notpresent:
                    self.__report_result('iterable_item_added', change_level)
                else:
                    parents_ids_added = add_to_frozen_set(parents_ids, item_id)
                    self.__diff(change_level, parents_ids_added)

            for hash_value in hashes_removed:
                if self.__count_diff() is StopIteration:
                    return  # pragma: no cover. This is already covered for addition.
                other = get_other_pair(hash_value, in_t1=False)
                item_id = id(other.item)
                change_level = level.branch_deeper(
                    t1_hashtable[hash_value].item,
                    other.item,
                    child_relationship_class=SubscriptableIterableRelationship,
                    child_relationship_param=t1_hashtable[hash_value].indexes[
                        0])
                if other.item is notpresent:
                    self.__report_result('iterable_item_removed', change_level)
                else:
                    # Just like the case when report_repetition = True, these lines never run currently.
                    # However they will stay here in case things change in future.
                    parents_ids_added = add_to_frozen_set(parents_ids, item_id)  # pragma: no cover.
                    self.__diff(change_level, parents_ids_added)  # pragma: no cover.

    def __diff_booleans(self, level):
        if level.t1 != level.t2:
            self.__report_result('values_changed', level)

    def __diff_numbers(self, level):
        """Diff Numbers"""
        t1_type = "number" if self.ignore_numeric_type_changes else level.t1.__class__.__name__
        t2_type = "number" if self.ignore_numeric_type_changes else level.t2.__class__.__name__

        if self.significant_digits is None:
            if level.t1 != level.t2:
                self.__report_result('values_changed', level)
        else:
            # Bernhard10: I use string formatting for comparison, to be consistent with usecases where
            # data is read from files that were previousely written from python and
            # to be consistent with on-screen representation of numbers.
            # Other options would be abs(t1-t2)<10**-self.significant_digits
            # or math.is_close (python3.5+)
            # Note that abs(3.25-3.251) = 0.0009999999999998899 < 0.001
            # Note also that "{:.3f}".format(1.1135) = 1.113, but "{:.3f}".format(1.11351) = 1.114
            # For Decimals, format seems to round 2.5 to 2 and 3.5 to 4 (to closest even number)
            t1_s = self.number_to_string(level.t1,
                                         significant_digits=self.significant_digits,
                                         number_format_notation=self.number_format_notation)
            t2_s = self.number_to_string(level.t2,
                                         significant_digits=self.significant_digits,
                                         number_format_notation=self.number_format_notation)

            t1_s = KEY_TO_VAL_STR.format(t1_type, t1_s)
            t2_s = KEY_TO_VAL_STR.format(t2_type, t2_s)
            if t1_s != t2_s:
                self.__report_result('values_changed', level)

    def __diff_datetimes(self, level):
        """Diff DateTimes"""
        levels = []
        if self.truncate_datetime:
            level.t1 = datetime_normalize(self.truncate_datetime, level.t1)
            level.t2 = datetime_normalize(self.truncate_datetime, level.t2)

        if level.t1 != level.t2:
            self.__report_result('values_changed', level)

    def __diff_numpy_array(self, level, parents_ids=frozenset({})):
        """Diff numpy arrays"""
        if level.path() not in self._numpy_paths:
            self._numpy_paths[level.path()] = get_type(level.t2).__name__
        if np is None:
            # This line should never be run. If it is ever called means the type check detected a numpy array
            # which means numpy module needs to be available. So np can't be None.
            raise ImportError(CANT_FIND_NUMPY_MSG)  # pragma: no cover

        if not self.ignore_order:
            # fast checks
            if self.significant_digits is None:
                if np.array_equal(level.t1, level.t2):
                    return  # all good
            else:
                try:
                    np.testing.assert_almost_equal(level.t1, level.t2, decimal=self.significant_digits)
                    return  # all good
                except AssertionError:
                    pass    # do detailed checking below

        # compare array meta-data
        if level.t1.shape != level.t2.shape:
            level.t1 = level.t1.tolist()
            level.t2 = level.t2.tolist()
            self.__diff_iterable(level, parents_ids)
        else:
            # metadata same -- the difference is in the content
            shape = level.t1.shape
            dimensions = len(shape)
            if dimensions == 1:
                self.__diff_iterable(level, parents_ids)
            elif self.ignore_order:
                # convert to list
                level.t1 = level.t1.tolist()
                level.t2 = level.t2.tolist()
                self.__diff_iterable(level, parents_ids)
            else:
                for (t1_path, t1_row), (t2_path, t2_row) in zip(
                        get_numpy_ndarray_rows(level.t1, shape),
                        get_numpy_ndarray_rows(level.t2, shape)):

                    new_level = level.branch_deeper(
                        t1_row,
                        t2_row,
                        child_relationship_class=NumpyArrayRelationship,
                        child_relationship_param=t1_path)

                    self.__diff_iterable(new_level, parents_ids)

    def __diff_types(self, level):
        """Diff types"""
        level.report_type = 'type_changes'
        self.__report_result('type_changes', level)

    def __get_from_cache(self, level):
        cache_key = level.get_cache_key(self.hashes)
        cache_hit = False
        if cache_key in self._cache:
            cache_hit = True
            self._stats[LEVEL_CACHE_HIT_COUNT] += 1
            for report_key, report_values in self._cache[cache_key].items():
                for report_level in report_values:
                    new_report = report_level.stitch_to_parent(level)
                    if new_report is not skipped:
                        self.tree[report_key].add(new_report)
        return cache_hit

    def __count_diff(self):
        if (self.max_diffs is not None and self._stats[DIFF_COUNT] > self.max_diffs):
            if not self._stats[MAX_DIFF_LIMIT_REACHED]:
                self._stats[MAX_DIFF_LIMIT_REACHED] = True
                logger.warning(MAX_DIFFS_REACHED_MSG.format(self.max_diffs))
            return StopIteration
        self._stats[DIFF_COUNT] += 1

    def __diff(self, level, parents_ids=frozenset({})):
        """The main diff method"""
        if self.__count_diff() is StopIteration:
            return

        cache_hit = self.__get_from_cache(level)
        if cache_hit:
            return

        if level.t1 is level.t2:
            return

        if self.__skip_this(level):
            return

        if get_type(level.t1) != get_type(level.t2):
            report_type_change = True
            for type_group in self.ignore_type_in_groups:
                if self.type_check_func(level.t1, type_group) and self.type_check_func(level.t2, type_group):
                    report_type_change = False
                    break
            if report_type_change:
                self.__diff_types(level)
                return

        if self.ignore_nan_inequality and isinstance(level.t1, float) and str(level.t1) == str(level.t2) == 'nan':
            return

        if isinstance(level.t1, booleans):
            self.__diff_booleans(level)

        if isinstance(level.t1, strings):
            self.__diff_str(level)

        elif isinstance(level.t1, times):
            self.__diff_datetimes(level)

        elif isinstance(level.t1, numbers):
            self.__diff_numbers(level)

        elif isinstance(level.t1, Mapping):
            self.__diff_dict(level, parents_ids)

        elif isinstance(level.t1, tuple):
            self.__diff_tuple(level, parents_ids)

        elif isinstance(level.t1, (set, frozenset, OrderedSet)):
            self.__diff_set(level)

        elif isinstance(level.t1, np_ndarray):
            self.__diff_numpy_array(level, parents_ids)

        elif isinstance(level.t1, Iterable):
            self.__diff_iterable(level, parents_ids)

        else:
            self.__diff_obj(level, parents_ids)

    def _get_view_results(self, view):
        """
        Get the results based on the view
        """
        result = self.tree
        if not self.report_repetition:
            result.mutual_add_removes_to_become_value_changes()
        if view == TREE_VIEW:
            pass
        elif view == TEXT_VIEW:
            result = TextResult(tree_results=self.tree, verbose_level=self.verbose_level)
            result.remove_empty_keys()
        elif view == DELTA_VIEW:
            result = self._to_delta_dict(report_repetition_required=False)
        else:
            raise ValueError(INVALID_VIEW_MSG.format(view))
        return result

    def get_stats(self):
        """
        Get some stats on internals of the DeepDiff run.
        """
        return self._stats


if __name__ == "__main__":  # pragma: no cover
    import doctest
    doctest.testmod()<|MERGE_RESOLUTION|>--- conflicted
+++ resolved
@@ -117,12 +117,7 @@
                 "ignore_string_type_changes, ignore_numeric_type_changes, ignore_type_subclasses, ignore_private_variables, "
                 "ignore_nan_inequality, number_to_string_func, verbose_level, "
                 "view, hasher, hashes, max_passes, max_distances_to_keep_track_per_item, max_diffs, "
-<<<<<<< HEAD
-                "cutoff_distance_for_pairs, log_frequency_in_sec, _stats, and parameters.") % ', '.join(kwargs.keys()))
-=======
                 "cutoff_distance_for_pairs, log_frequency_in_sec, _stats, _numpy_paths, parameters and shared_parameters.") % ', '.join(kwargs.keys()))
-
->>>>>>> 71b4e812
         if parameters:
             self.__dict__ = deepcopy(parameters)
         else:

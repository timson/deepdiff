--- conflicted
+++ resolved
@@ -472,7 +472,6 @@
         raise
 
 
-<<<<<<< HEAD
 def time_to_seconds(t):
     return (t.hour * 60 + t.minute) * 60 + t.second
 
@@ -492,7 +491,8 @@
     elif isinstance(obj, datetime.time):
         obj = time_to_seconds(obj)
     return obj
-=======
+
+
 def cartesian_product_numpy(*arrays):
     """
     Cartesian product of Numpy arrays by Paul Panzer
@@ -536,5 +536,4 @@
         type_ = first_type if all((type(x) is first_type) for x in iseq ) else False
         return PYTHON_TYPE_TO_NUMPY_TYPE.get(type_, False)
     else:
-        return False
->>>>>>> 4675a5e1
+        return False
import pytest
import datetime
from time import sleep
from unittest import mock
from deepdiff.model import DiffLevel
from deepdiff.diff import (
    DeepDiff, PROGRESS_MSG, INVALID_VIEW_MSG, VERBOSE_LEVEL_RANGE_MSG,
    PURGE_LEVEL_RANGE_MSG)


class SlowDiffLevel(DiffLevel):
    is_run = False

    def __init__(self, *args, **kwargs):
        sleep(.1)
        super().__init__(*args, **kwargs)


class TestDiffOther:

    @mock.patch('deepdiff.diff.DiffLevel', side_effect=SlowDiffLevel)
    def test_repeated_timer(self, MockDiffLevel):
        t1 = [1, [2]]
        t2 = [1, [3]]

        progress_logger = mock.Mock()
        DeepDiff(t1, t2, log_frequency_in_sec=0.02, progress_logger=progress_logger)
        assert PROGRESS_MSG.format(0, 0, 0) == progress_logger.call_args[0][0]

    def test_invalid_view(self):
        t1 = [1]
        t2 = [2]
        with pytest.raises(ValueError) as excinfo:
            DeepDiff(t1, t2, view='blah')
        assert str(excinfo.value) == INVALID_VIEW_MSG.format('blah')

<<<<<<< HEAD
    def test_truncate_datetime(self):
        d1 = {'a' : datetime.datetime(2020, 5, 17, 22, 15, 34, 913070)}
        d2 = {'a' : datetime.datetime(2020, 5, 17, 22, 15, 39, 296583)}
        res = DeepDiff(d1, d2, truncate_datetime='minute')
        assert res == {}

        res = DeepDiff(d1, d2, truncate_datetime='second')
        assert res['values_changed']["root['a']"]['new_value'] == 1589753739.0

        d1 = {'a' : datetime.time(22, 15, 34, 913070)}
        d2 = {'a' : datetime.time(22, 15, 39, 296583)}

        res = DeepDiff(d1, d2, truncate_datetime='minute')
        assert res == {}

        res = DeepDiff(d1, d2, truncate_datetime='second')
        assert res['values_changed']["root['a']"]['new_value'] == 80139
=======
    def test_invalid_verbose_level(self):
        with pytest.raises(ValueError) as excinfo:
            DeepDiff(1, 2, verbose_level=5)
        assert str(excinfo.value) == VERBOSE_LEVEL_RANGE_MSG

    def test_invalid_purge_level(self):
        with pytest.raises(ValueError) as excinfo:
            DeepDiff(1, 2, purge_level=5)
        assert str(excinfo.value) == PURGE_LEVEL_RANGE_MSG

    def test_purge_level_max(self):
        diff = DeepDiff([1], [2], purge_level=1)
        assert len(diff.__dict__.keys()) > 10
        diff2 = DeepDiff([1], [2], purge_level=2)
        assert not diff2.__dict__
        expected = {'values_changed': {'root[0]': {'new_value': 2, 'old_value': 1}}}
        assert expected == diff2

        diff2 = DeepDiff([1], [2], purge_level=2, view='tree')
        assert not diff2.__dict__
        assert list(diff2.keys()) == ['values_changed']

    def test_path_cache(self):
        diff = DeepDiff([1], [2], purge_level=2, view='tree')
        path1 = diff['values_changed'][0].path()
        path2 = diff['values_changed'][0].path()
        assert 'root[0]' == path1 == path2
>>>>>>> 4675a5e1
<|MERGE_RESOLUTION|>--- conflicted
+++ resolved
@@ -34,7 +34,6 @@
             DeepDiff(t1, t2, view='blah')
         assert str(excinfo.value) == INVALID_VIEW_MSG.format('blah')
 
-<<<<<<< HEAD
     def test_truncate_datetime(self):
         d1 = {'a' : datetime.datetime(2020, 5, 17, 22, 15, 34, 913070)}
         d2 = {'a' : datetime.datetime(2020, 5, 17, 22, 15, 39, 296583)}
@@ -52,7 +51,7 @@
 
         res = DeepDiff(d1, d2, truncate_datetime='second')
         assert res['values_changed']["root['a']"]['new_value'] == 80139
-=======
+        
     def test_invalid_verbose_level(self):
         with pytest.raises(ValueError) as excinfo:
             DeepDiff(1, 2, verbose_level=5)
@@ -79,5 +78,4 @@
         diff = DeepDiff([1], [2], purge_level=2, view='tree')
         path1 = diff['values_changed'][0].path()
         path2 = diff['values_changed'][0].path()
-        assert 'root[0]' == path1 == path2
->>>>>>> 4675a5e1
+        assert 'root[0]' == path1 == path2
#!/usr/bin/env python
# -*- coding: utf-8 -*-
"""
To run only the search tests:
    python -m unittest tests.search_tests

Or to run all the tests with coverage:
    coverage run --source deepdiff setup.py test

Or using Nose:
    nosetests --with-coverage --cover-package=deepdiff

To run a specific test, run this from the root of repo:
    nosetests tests/test_search.py:DeepSearchTestCase.test_case_insensitive_of_str_in_list
"""
import unittest
from deepdiff import DeepSearch, grep
from datetime import datetime
import logging
logging.disable(logging.CRITICAL)

item = "somewhere"


class CustomClass:
    def __init__(self, a, b=None):
        self.a = a
        self.b = b

    def __str__(self):
        return "({}, {})".format(self.a, self.b)

    def __repr__(self):
        return self.__str__()


class DeepSearchTestCase(unittest.TestCase):
    """DeepSearch Tests."""

    def test_number_in_list(self):
        obj = ["a", 10, 20]
        item = 10
        result = {"matched_values": {'root[1]'}}
        self.assertEqual(DeepSearch(obj, item, verbose_level=1), result)

    def test_string_in_root(self):
        obj = "long string somewhere"
        result = {"matched_values": {'root'}}
        self.assertEqual(DeepSearch(obj, item, verbose_level=1), result)

    def test_string_in_root_verbose(self):
        obj = "long string somewhere"
        result = {"matched_values": {'root': "long string somewhere"}}
        self.assertEqual(DeepSearch(obj, item, verbose_level=2), result)

    def test_string_in_tuple(self):
        obj = ("long", "string", 0, "somewhere")
        result = {"matched_values": {'root[3]'}}
        self.assertEqual(DeepSearch(obj, item, verbose_level=1), result)

    def test_string_in_list(self):
        obj = ["long", "string", 0, "somewhere"]
        result = {"matched_values": {'root[3]'}}
        self.assertEqual(DeepSearch(obj, item, verbose_level=1), result)

    def test_string_in_list_verbose(self):
        obj = ["long", "string", 0, "somewhere"]
        result = {"matched_values": {'root[3]': "somewhere"}}
        self.assertEqual(DeepSearch(obj, item, verbose_level=2), result)

    def test_string_in_list_verbose2(self):
        obj = ["long", "string", 0, "somewhere great!"]
        result = {"matched_values": {'root[3]': "somewhere great!"}}
        self.assertEqual(DeepSearch(obj, item, verbose_level=2), result)

    def test_string_in_list_verbose3(self):
        obj = ["long somewhere", "string", 0, "somewhere great!"]
        result = {
            "matched_values": {
                'root[0]': 'long somewhere',
                'root[3]': "somewhere great!"
            }
        }
        self.assertEqual(DeepSearch(obj, item, verbose_level=2), result)

    def test_int_in_dictionary(self):
        obj = {"long": "somewhere", "num": 2, 0: 0, "somewhere": "around"}
        item = 2
        result = {'matched_values': {"root['num']"}}
        ds = DeepSearch(obj, item, verbose_level=1)
        self.assertEqual(ds, result)

    def test_string_in_dictionary(self):
        obj = {"long": "somewhere", "string": 2, 0: 0, "somewhere": "around"}
        result = {
            'matched_paths': {"root['somewhere']"},
            'matched_values': {"root['long']"}
        }
        ds = DeepSearch(obj, item, verbose_level=1)
        self.assertEqual(ds, result)

    def test_string_in_dictionary_case_insensitive(self):
        obj = {"long": "Somewhere over there!", "string": 2, 0: 0, "SOMEWHERE": "around"}
        result = {
            'matched_paths': {"root['SOMEWHERE']"},
            'matched_values': {"root['long']"}
        }
        ds = DeepSearch(obj, item, verbose_level=1, case_sensitive=False)
        self.assertEqual(ds, result)

    def test_string_in_dictionary_key_case_insensitive_partial(self):
        obj = {"SOMEWHERE here": "around"}
        result = {
            'matched_paths': {"root['SOMEWHERE here']"}
        }
        ds = DeepSearch(obj, item, verbose_level=1, case_sensitive=False)
        self.assertEqual(ds, result)

    def test_string_in_dictionary_verbose(self):
        obj = {"long": "somewhere", "string": 2, 0: 0, "somewhere": "around"}
        result = {
            'matched_paths': {
                "root['somewhere']": "around"
            },
            'matched_values': {
                "root['long']": "somewhere"
            }
        }
        ds = DeepSearch(obj, item, verbose_level=2)
        self.assertEqual(ds, result)

    def test_string_in_dictionary_in_list_verbose(self):
        obj = [
            "something somewhere", {
                "long": "somewhere",
                "string": 2,
                0: 0,
                "somewhere": "around"
            }
        ]
        result = {
            'matched_paths': {
                "root[1]['somewhere']": "around"
            },
            'matched_values': {
                "root[1]['long']": "somewhere",
                "root[0]": "something somewhere"
            }
        }
        ds = DeepSearch(obj, item, verbose_level=2)
        self.assertEqual(ds, result)

    def test_custom_object(self):
        obj = CustomClass('here, something', 'somewhere')
        result = {'matched_values': {'root.b'}}
        ds = DeepSearch(obj, item, verbose_level=1)
        self.assertEqual(ds, result)

    def test_custom_object_verbose(self):
        obj = CustomClass('here, something', 'somewhere out there')
        result = {'matched_values': {'root.b': 'somewhere out there'}}
        ds = DeepSearch(obj, item, verbose_level=2)
        self.assertEqual(ds, result)

    def test_custom_object_in_dictionary_verbose(self):
        obj = {1: CustomClass('here, something', 'somewhere out there')}
        result = {'matched_values': {'root[1].b': 'somewhere out there'}}
        ds = DeepSearch(obj, item, verbose_level=2)
        self.assertEqual(ds, result)

    def test_named_tuples_verbose(self):
        from collections import namedtuple
        Point = namedtuple('Point', ['x', 'somewhere_good'])
        obj = Point(x="my keys are somewhere", somewhere_good=22)
        ds = DeepSearch(obj, item, verbose_level=2)
        result = {
            'matched_values': {
                'root.x': 'my keys are somewhere'
            },
            'matched_paths': {
                'root.somewhere_good': 22
            }
        }
        self.assertEqual(ds, result)

    def test_string_in_set_verbose(self):
        obj = {"long", "string", 0, "somewhere"}
        # result = {"matched_values": {'root[3]': "somewhere"}}
        ds = DeepSearch(obj, item, verbose_level=2)
        self.assertEqual(list(ds["matched_values"].values())[0], item)

    def test_loop(self):
        class LoopTest(object):
            def __init__(self, a):
                self.loop = self
                self.a = a

        obj = LoopTest("somewhere around here.")

        ds = DeepSearch(obj, item, verbose_level=1)
        result = {'matched_values': {'root.a'}}
        self.assertEqual(ds, result)

    def test_loop_in_lists(self):
        obj = [1, 2, 'somewhere']
        obj.append(obj)

        ds = DeepSearch(obj, item, verbose_level=1)
        result = {'matched_values': {'root[2]'}}
        self.assertEqual(ds, result)

    def test_skip_path1(self):
        obj = {
            "for life": "vegan",
            "ingredients": ["no meat", "no eggs", "no dairy", "somewhere"]
        }
        ds = DeepSearch(obj, item, exclude_paths={"root['ingredients']"})
        self.assertEqual(ds, {})

    def test_custom_object_skip_path(self):
        obj = CustomClass('here, something', 'somewhere')
        result = {}
        ds = DeepSearch(obj, item, verbose_level=1, exclude_paths=['root.b'])
        self.assertEqual(ds, result)

    def test_skip_list_path(self):
        obj = ['a', 'somewhere']
        ds = DeepSearch(obj, item, exclude_paths=['root[1]'])
        result = {}
        self.assertEqual(ds, result)

    def test_skip_dictionary_path(self):
        obj = {1: {2: "somewhere"}}
        ds = DeepSearch(obj, item, exclude_paths=['root[1][2]'])
        result = {}
        self.assertEqual(ds, result)

    def test_skip_type_str(self):
        obj = "long string somewhere"
        result = {}
        ds = DeepSearch(obj, item, verbose_level=1, exclude_types=[str])
        self.assertEqual(ds, result)

    def test_unknown_parameters(self):
        with self.assertRaises(ValueError):
            DeepSearch(1, 1, wrong_param=2)

    def test_bad_attribute(self):
        class Bad(object):
            __slots__ = ['x', 'y']

            def __getattr__(self, key):
                raise AttributeError("Bad item")

            def __str__(self):
                return "Bad Object"

        obj = Bad()

        ds = DeepSearch(obj, item, verbose_level=1)
        result = {'unprocessed': ['root']}
        self.assertEqual(ds, result)
        ds = DeepSearch(obj, item, verbose_level=2)
        self.assertEqual(ds, result)

    def test_case_insensitive_of_str_in_list(self):
        obj = ["a", "bb", "BBC", "aBbB"]
        item = "BB"
        result = {"matched_values": {'root[1]', 'root[2]', 'root[3]'}}
        self.assertEqual(DeepSearch(obj, item, verbose_level=1, case_sensitive=False), result)

    def test_case_sensitive_of_str_in_list(self):
        obj = ["a", "bb", "BBC", "aBbB"]
        item = "BB"
        result = {"matched_values": {'root[2]'}}
        self.assertEqual(DeepSearch(obj, item, verbose_level=1, case_sensitive=True), result)

    def test_case_sensitive_of_str_in_one_liner(self):
        obj = "Hello, what's up?"
        item = "WHAT"
        result = {}
        self.assertEqual(DeepSearch(obj, item, verbose_level=1, case_sensitive=True), result)

    def test_case_insensitive_of_str_in_one_liner(self):
        obj = "Hello, what's up?"
        item = "WHAT"
        result = {'matched_values': {'root'}}
        self.assertEqual(DeepSearch(obj, item, verbose_level=1, case_sensitive=False), result)

<<<<<<< HEAD
    def test_none(self):
        obj = item = None
        result = {'matched_values': {'root'}}
        self.assertEqual(DeepSearch(obj, item, verbose_level=1), result)

    def test_complex_obj(self):
        obj = datetime(2017, 5, 4, 1, 1, 1)
        item = datetime(2017, 5, 4, 1, 1, 1)
        result = {'matched_values': {'root'}}
        self.assertEqual(DeepSearch(obj, item, verbose_level=1), result)

    def test_keep_searching_after_obj_match(self):

        class AlwaysEqual:

            def __init__(self, recurse=True):
                if recurse:
                    self.some_attr = AlwaysEqual(recurse=False)

            def __eq__(self, other):
                return True

        obj = AlwaysEqual()
        item = AlwaysEqual()
        result = {'matched_values': {'root', 'root.some_attr'}}
=======
    def test_search_inherited_attributes(self):
        class Parent(object):
            a = 1

        class Child(Parent):
            b = 2

        obj = Child()
        item = 1
        result = {'matched_values': {'root.a'}}
>>>>>>> e07e8bc6
        self.assertEqual(DeepSearch(obj, item, verbose_level=1), result)


class GrepTestCase(unittest.TestCase):

    def test_grep_dict(self):
        obj = {
            "for life": "vegan",
            "ingredients": ["no meat", "no eggs", "no dairy", "somewhere"]
        }
        ds = obj | grep(item)
        self.assertEqual(ds, {'matched_values': {"root['ingredients'][3]"}})<|MERGE_RESOLUTION|>--- conflicted
+++ resolved
@@ -287,7 +287,6 @@
         result = {'matched_values': {'root'}}
         self.assertEqual(DeepSearch(obj, item, verbose_level=1, case_sensitive=False), result)
 
-<<<<<<< HEAD
     def test_none(self):
         obj = item = None
         result = {'matched_values': {'root'}}
@@ -313,7 +312,7 @@
         obj = AlwaysEqual()
         item = AlwaysEqual()
         result = {'matched_values': {'root', 'root.some_attr'}}
-=======
+
     def test_search_inherited_attributes(self):
         class Parent(object):
             a = 1
@@ -324,7 +323,6 @@
         obj = Child()
         item = 1
         result = {'matched_values': {'root.a'}}
->>>>>>> e07e8bc6
         self.assertEqual(DeepSearch(obj, item, verbose_level=1), result)
 
 

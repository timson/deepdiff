<<<<<<< HEAD
#!/usr/bin/env python
# -*- coding: utf-8 -*-
"""
To run only the search tests:
    python -m unittest tests.search_tests

Or to run all the tests with coverage:
    coverage run --source deepdiff setup.py test

Or using Nose:
    nosetests --with-coverage --cover-package=deepdiff

To run a specific test, run this from the root of repo:
    nosetests .\tests\search_tests.py:DeepSearchTestCase.test_string_in_root
"""
import unittest
from deepdiff import DeepSearch
import logging
logging.disable(logging.CRITICAL)

item = "somewhere"


class CustomClass:
    def __init__(self, a, b=None):
        self.a = a
        self.b = b

    def __str__(self):
        return "({}, {})".format(self.a, self.b)

    def __repr__(self):
        return self.__str__()


class DeepSearchTestCase(unittest.TestCase):
    """DeepSearch Tests."""

    def test_number_in_list(self):
        obj = ["a", 10, 20]
        item = 10
        result = {"matched_values": {'root[1]'}}
        self.assertEqual(DeepSearch(obj, item, verbose_level=1), result)

    def test_string_in_root(self):
        obj = "long string somewhere"
        result = {"matched_values": {'root'}}
        self.assertEqual(DeepSearch(obj, item, verbose_level=1), result)

    def test_string_in_root_verbose(self):
        obj = "long string somewhere"
        result = {"matched_values": {'root': "long string somewhere"}}
        self.assertEqual(DeepSearch(obj, item, verbose_level=2), result)

    def test_string_in_tuple(self):
        obj = ("long", "string", 0, "somewhere")
        result = {"matched_values": {'root[3]'}}
        self.assertEqual(DeepSearch(obj, item, verbose_level=1), result)

    def test_string_in_list(self):
        obj = ["long", "string", 0, "somewhere"]
        result = {"matched_values": {'root[3]'}}
        self.assertEqual(DeepSearch(obj, item, verbose_level=1), result)

    def test_string_in_list_verbose(self):
        obj = ["long", "string", 0, "somewhere"]
        result = {"matched_values": {'root[3]': "somewhere"}}
        self.assertEqual(DeepSearch(obj, item, verbose_level=2), result)

    def test_string_in_list_verbose2(self):
        obj = ["long", "string", 0, "somewhere great!"]
        result = {"matched_values": {'root[3]': "somewhere great!"}}
        self.assertEqual(DeepSearch(obj, item, verbose_level=2), result)

    def test_string_in_list_verbose3(self):
        obj = ["long somewhere", "string", 0, "somewhere great!"]
        result = {
            "matched_values": {
                'root[0]': 'long somewhere',
                'root[3]': "somewhere great!"
            }
        }
        self.assertEqual(DeepSearch(obj, item, verbose_level=2), result)

    def test_int_in_dictionary(self):
        obj = {"long": "somewhere", "num": 2, 0: 0, "somewhere": "around"}
        item = 2
        result = {'matched_values': {"root['num']"}}
        ds = DeepSearch(obj, item, verbose_level=1)
        self.assertEqual(ds, result)

    def test_string_in_dictionary(self):
        obj = {"long": "somewhere", "string": 2, 0: 0, "somewhere": "around"}
        result = {
            'matched_paths': {"root['somewhere']"},
            'matched_values': {"root['long']"}
        }
        ds = DeepSearch(obj, item, verbose_level=1)
        self.assertEqual(ds, result)

    def test_string_in_dictionary_verbose(self):
        obj = {"long": "somewhere", "string": 2, 0: 0, "somewhere": "around"}
        result = {
            'matched_paths': {
                "root['somewhere']": "around"
            },
            'matched_values': {
                "root['long']": "somewhere"
            }
        }
        ds = DeepSearch(obj, item, verbose_level=2)
        self.assertEqual(ds, result)

    def test_string_in_dictionary_in_list_verbose(self):
        obj = [
            "something somewhere", {
                "long": "somewhere",
                "string": 2,
                0: 0,
                "somewhere": "around"
            }
        ]
        result = {
            'matched_paths': {
                "root[1]['somewhere']": "around"
            },
            'matched_values': {
                "root[1]['long']": "somewhere",
                "root[0]": "something somewhere"
            }
        }
        ds = DeepSearch(obj, item, verbose_level=2)
        self.assertEqual(ds, result)

    def test_custom_object(self):
        obj = CustomClass('here, something', 'somewhere')
        result = {'matched_values': {'root.b'}}
        ds = DeepSearch(obj, item, verbose_level=1)
        self.assertEqual(ds, result)

    def test_custom_object_verbose(self):
        obj = CustomClass('here, something', 'somewhere out there')
        result = {'matched_values': {'root.b': 'somewhere out there'}}
        ds = DeepSearch(obj, item, verbose_level=2)
        self.assertEqual(ds, result)

    def test_custom_object_in_dictionary_verbose(self):
        obj = {1: CustomClass('here, something', 'somewhere out there')}
        result = {'matched_values': {'root[1].b': 'somewhere out there'}}
        ds = DeepSearch(obj, item, verbose_level=2)
        self.assertEqual(ds, result)

    def test_named_tuples_verbose(self):
        from collections import namedtuple
        Point = namedtuple('Point', ['x', 'somewhere_good'])
        obj = Point(x="my keys are somewhere", somewhere_good=22)
        ds = DeepSearch(obj, item, verbose_level=2)
        result = {
            'matched_values': {
                'root.x': 'my keys are somewhere'
            },
            'matched_paths': {
                'root.somewhere_good': 22
            }
        }
        self.assertEqual(ds, result)

    def test_string_in_set_verbose(self):
        obj = {"long", "string", 0, "somewhere"}
        # result = {"matched_values": {'root[3]': "somewhere"}}
        ds = DeepSearch(obj, item, verbose_level=2)
        self.assertEqual(list(ds["matched_values"].values())[0], item)

    def test_loop(self):
        class LoopTest(object):
            def __init__(self, a):
                self.loop = self
                self.a = a

        obj = LoopTest("somewhere around here.")

        ds = DeepSearch(obj, item, verbose_level=1)
        result = {'matched_values': {'root.a'}}
        self.assertEqual(ds, result)

    def test_loop_in_lists(self):
        obj = [1, 2, 'somewhere']
        obj.append(obj)

        ds = DeepSearch(obj, item, verbose_level=1)
        result = {'matched_values': {'root[2]'}}
        self.assertEqual(ds, result)

    def test_skip_path1(self):
        obj = {
            "for life": "vegan",
            "ingredients": ["no meat", "no eggs", "no dairy", "somewhere"]
        }
        ds = DeepSearch(obj, item, exclude_paths={"root['ingredients']"})
        self.assertEqual(ds, {})

    def test_custom_object_skip_path(self):
        obj = CustomClass('here, something', 'somewhere')
        result = {}
        ds = DeepSearch(obj, item, verbose_level=1, exclude_paths=['root.b'])
        self.assertEqual(ds, result)

    def test_skip_list_path(self):
        obj = ['a', 'somewhere']
        ds = DeepSearch(obj, item, exclude_paths=['root[1]'])
        result = {}
        self.assertEqual(ds, result)

    def test_skip_dictionary_path(self):
        obj = {1: {2: "somewhere"}}
        ds = DeepSearch(obj, item, exclude_paths=['root[1][2]'])
        result = {}
        self.assertEqual(ds, result)

    def test_skip_regexp(self):
        obj = [{'a': 1, 'b': "somewhere"}, {'c': 4, 'b': "somewhere"}]
        ds = DeepSearch(obj, item, exclude_regex_paths=["root\[\d+\]"])
        result = {}
        self.assertEqual(ds, result)

    def test_skip_type_str(self):
        obj = "long string somewhere"
        result = {}
        ds = DeepSearch(obj, item, verbose_level=1, exclude_types=[str])
        self.assertEqual(ds, result)

    def test_unknown_parameters(self):
        with self.assertRaises(ValueError):
            DeepSearch(1, 1, wrong_param=2)

    def test_bad_attribute(self):
        class Bad(object):
            __slots__ = ['x', 'y']

            def __getattr__(self, key):
                raise AttributeError("Bad item")

            def __str__(self):
                return "Bad Object"

        obj = Bad()

        ds = DeepSearch(obj, item, verbose_level=1)
        result = {'unprocessed': ['root']}
        self.assertEqual(ds, result)
        ds = DeepSearch(obj, item, verbose_level=2)
        self.assertEqual(ds, result)
=======
#!/usr/bin/env python
# -*- coding: utf-8 -*-
"""
To run only the search tests:
    python -m unittest tests.search_tests

Or to run all the tests with coverage:
    coverage run --source deepdiff setup.py test

Or using Nose:
    nosetests --with-coverage --cover-package=deepdiff

To run a specific test, run this from the root of repo:
    nosetests tests/test_search.py:DeepSearchTestCase.test_case_insensitive_of_str_in_list
"""
import unittest
from deepdiff import DeepSearch, grep
from datetime import datetime
import logging
logging.disable(logging.CRITICAL)

item = "somewhere"


class CustomClass:
    def __init__(self, a, b=None):
        self.a = a
        self.b = b

    def __str__(self):
        return "({}, {})".format(self.a, self.b)

    def __repr__(self):
        return self.__str__()


class DeepSearchTestCase(unittest.TestCase):
    """DeepSearch Tests."""

    def test_number_in_list(self):
        obj = ["a", 10, 20]
        item = 10
        result = {"matched_values": {'root[1]'}}
        self.assertEqual(DeepSearch(obj, item, verbose_level=1), result)

    def test_string_in_root(self):
        obj = "long string somewhere"
        result = {"matched_values": {'root'}}
        self.assertEqual(DeepSearch(obj, item, verbose_level=1), result)

    def test_string_in_root_verbose(self):
        obj = "long string somewhere"
        result = {"matched_values": {'root': "long string somewhere"}}
        self.assertEqual(DeepSearch(obj, item, verbose_level=2), result)

    def test_string_in_tuple(self):
        obj = ("long", "string", 0, "somewhere")
        result = {"matched_values": {'root[3]'}}
        self.assertEqual(DeepSearch(obj, item, verbose_level=1), result)

    def test_string_in_list(self):
        obj = ["long", "string", 0, "somewhere"]
        result = {"matched_values": {'root[3]'}}
        self.assertEqual(DeepSearch(obj, item, verbose_level=1), result)

    def test_string_in_list_verbose(self):
        obj = ["long", "string", 0, "somewhere"]
        result = {"matched_values": {'root[3]': "somewhere"}}
        self.assertEqual(DeepSearch(obj, item, verbose_level=2), result)

    def test_string_in_list_verbose2(self):
        obj = ["long", "string", 0, "somewhere great!"]
        result = {"matched_values": {'root[3]': "somewhere great!"}}
        self.assertEqual(DeepSearch(obj, item, verbose_level=2), result)

    def test_string_in_list_verbose3(self):
        obj = ["long somewhere", "string", 0, "somewhere great!"]
        result = {
            "matched_values": {
                'root[0]': 'long somewhere',
                'root[3]': "somewhere great!"
            }
        }
        self.assertEqual(DeepSearch(obj, item, verbose_level=2), result)

    def test_int_in_dictionary(self):
        obj = {"long": "somewhere", "num": 2, 0: 0, "somewhere": "around"}
        item = 2
        result = {'matched_values': {"root['num']"}}
        ds = DeepSearch(obj, item, verbose_level=1)
        self.assertEqual(ds, result)

    def test_string_in_dictionary(self):
        obj = {"long": "somewhere", "string": 2, 0: 0, "somewhere": "around"}
        result = {
            'matched_paths': {"root['somewhere']"},
            'matched_values': {"root['long']"}
        }
        ds = DeepSearch(obj, item, verbose_level=1)
        self.assertEqual(ds, result)

    def test_string_in_dictionary_case_insensitive(self):
        obj = {"long": "Somewhere over there!", "string": 2, 0: 0, "SOMEWHERE": "around"}
        result = {
            'matched_paths': {"root['SOMEWHERE']"},
            'matched_values': {"root['long']"}
        }
        ds = DeepSearch(obj, item, verbose_level=1, case_sensitive=False)
        self.assertEqual(ds, result)

    def test_string_in_dictionary_key_case_insensitive_partial(self):
        obj = {"SOMEWHERE here": "around"}
        result = {
            'matched_paths': {"root['SOMEWHERE here']"}
        }
        ds = DeepSearch(obj, item, verbose_level=1, case_sensitive=False)
        self.assertEqual(ds, result)

    def test_string_in_dictionary_verbose(self):
        obj = {"long": "somewhere", "string": 2, 0: 0, "somewhere": "around"}
        result = {
            'matched_paths': {
                "root['somewhere']": "around"
            },
            'matched_values': {
                "root['long']": "somewhere"
            }
        }
        ds = DeepSearch(obj, item, verbose_level=2)
        self.assertEqual(ds, result)

    def test_string_in_dictionary_in_list_verbose(self):
        obj = [
            "something somewhere", {
                "long": "somewhere",
                "string": 2,
                0: 0,
                "somewhere": "around"
            }
        ]
        result = {
            'matched_paths': {
                "root[1]['somewhere']": "around"
            },
            'matched_values': {
                "root[1]['long']": "somewhere",
                "root[0]": "something somewhere"
            }
        }
        ds = DeepSearch(obj, item, verbose_level=2)
        self.assertEqual(ds, result)

    def test_custom_object(self):
        obj = CustomClass('here, something', 'somewhere')
        result = {'matched_values': {'root.b'}}
        ds = DeepSearch(obj, item, verbose_level=1)
        self.assertEqual(ds, result)

    def test_custom_object_verbose(self):
        obj = CustomClass('here, something', 'somewhere out there')
        result = {'matched_values': {'root.b': 'somewhere out there'}}
        ds = DeepSearch(obj, item, verbose_level=2)
        self.assertEqual(ds, result)

    def test_custom_object_in_dictionary_verbose(self):
        obj = {1: CustomClass('here, something', 'somewhere out there')}
        result = {'matched_values': {'root[1].b': 'somewhere out there'}}
        ds = DeepSearch(obj, item, verbose_level=2)
        self.assertEqual(ds, result)

    def test_named_tuples_verbose(self):
        from collections import namedtuple
        Point = namedtuple('Point', ['x', 'somewhere_good'])
        obj = Point(x="my keys are somewhere", somewhere_good=22)
        ds = DeepSearch(obj, item, verbose_level=2)
        result = {
            'matched_values': {
                'root.x': 'my keys are somewhere'
            },
            'matched_paths': {
                'root.somewhere_good': 22
            }
        }
        self.assertEqual(ds, result)

    def test_string_in_set_verbose(self):
        obj = {"long", "string", 0, "somewhere"}
        # result = {"matched_values": {'root[3]': "somewhere"}}
        ds = DeepSearch(obj, item, verbose_level=2)
        self.assertEqual(list(ds["matched_values"].values())[0], item)

    def test_loop(self):
        class LoopTest(object):
            def __init__(self, a):
                self.loop = self
                self.a = a

        obj = LoopTest("somewhere around here.")

        ds = DeepSearch(obj, item, verbose_level=1)
        result = {'matched_values': {'root.a'}}
        self.assertEqual(ds, result)

    def test_loop_in_lists(self):
        obj = [1, 2, 'somewhere']
        obj.append(obj)

        ds = DeepSearch(obj, item, verbose_level=1)
        result = {'matched_values': {'root[2]'}}
        self.assertEqual(ds, result)

    def test_skip_path1(self):
        obj = {
            "for life": "vegan",
            "ingredients": ["no meat", "no eggs", "no dairy", "somewhere"]
        }
        ds = DeepSearch(obj, item, exclude_paths={"root['ingredients']"})
        self.assertEqual(ds, {})

    def test_custom_object_skip_path(self):
        obj = CustomClass('here, something', 'somewhere')
        result = {}
        ds = DeepSearch(obj, item, verbose_level=1, exclude_paths=['root.b'])
        self.assertEqual(ds, result)

    def test_skip_list_path(self):
        obj = ['a', 'somewhere']
        ds = DeepSearch(obj, item, exclude_paths=['root[1]'])
        result = {}
        self.assertEqual(ds, result)

    def test_skip_dictionary_path(self):
        obj = {1: {2: "somewhere"}}
        ds = DeepSearch(obj, item, exclude_paths=['root[1][2]'])
        result = {}
        self.assertEqual(ds, result)

    def test_skip_type_str(self):
        obj = "long string somewhere"
        result = {}
        ds = DeepSearch(obj, item, verbose_level=1, exclude_types=[str])
        self.assertEqual(ds, result)

    def test_unknown_parameters(self):
        with self.assertRaises(ValueError):
            DeepSearch(1, 1, wrong_param=2)

    def test_bad_attribute(self):
        class Bad(object):
            __slots__ = ['x', 'y']

            def __getattr__(self, key):
                raise AttributeError("Bad item")

            def __str__(self):
                return "Bad Object"

        obj = Bad()

        ds = DeepSearch(obj, item, verbose_level=1)
        result = {'unprocessed': ['root']}
        self.assertEqual(ds, result)
        ds = DeepSearch(obj, item, verbose_level=2)
        self.assertEqual(ds, result)

    def test_case_insensitive_of_str_in_list(self):
        obj = ["a", "bb", "BBC", "aBbB"]
        item = "BB"
        result = {"matched_values": {'root[1]', 'root[2]', 'root[3]'}}
        self.assertEqual(DeepSearch(obj, item, verbose_level=1, case_sensitive=False), result)

    def test_case_sensitive_of_str_in_list(self):
        obj = ["a", "bb", "BBC", "aBbB"]
        item = "BB"
        result = {"matched_values": {'root[2]'}}
        self.assertEqual(DeepSearch(obj, item, verbose_level=1, case_sensitive=True), result)

    def test_case_sensitive_of_str_in_one_liner(self):
        obj = "Hello, what's up?"
        item = "WHAT"
        result = {}
        self.assertEqual(DeepSearch(obj, item, verbose_level=1, case_sensitive=True), result)

    def test_case_insensitive_of_str_in_one_liner(self):
        obj = "Hello, what's up?"
        item = "WHAT"
        result = {'matched_values': {'root'}}
        self.assertEqual(DeepSearch(obj, item, verbose_level=1, case_sensitive=False), result)

    def test_none(self):
        obj = item = None
        result = {'matched_values': {'root'}}
        self.assertEqual(DeepSearch(obj, item, verbose_level=1), result)

    def test_complex_obj(self):
        obj = datetime(2017, 5, 4, 1, 1, 1)
        item = datetime(2017, 5, 4, 1, 1, 1)
        result = {'matched_values': {'root'}}
        self.assertEqual(DeepSearch(obj, item, verbose_level=1), result)

    def test_keep_searching_after_obj_match(self):

        class AlwaysEqual:

            def __init__(self, recurse=True):
                if recurse:
                    self.some_attr = AlwaysEqual(recurse=False)

            def __eq__(self, other):
                return True

        obj = AlwaysEqual()
        item = AlwaysEqual()
        result = {'matched_values': {'root', 'root.some_attr'}}

    def test_search_inherited_attributes(self):
        class Parent(object):
            a = 1

        class Child(Parent):
            b = 2

        obj = Child()
        item = 1
        result = {'matched_values': {'root.a'}}
        self.assertEqual(DeepSearch(obj, item, verbose_level=1), result)


class GrepTestCase(unittest.TestCase):

    def test_grep_dict(self):
        obj = {
            "for life": "vegan",
            "ingredients": ["no meat", "no eggs", "no dairy", "somewhere"]
        }
        ds = obj | grep(item)
        self.assertEqual(ds, {'matched_values': {"root['ingredients'][3]"}})
>>>>>>> 103a2019
<|MERGE_RESOLUTION|>--- conflicted
+++ resolved
@@ -1,257 +1,3 @@
-<<<<<<< HEAD
-#!/usr/bin/env python
-# -*- coding: utf-8 -*-
-"""
-To run only the search tests:
-    python -m unittest tests.search_tests
-
-Or to run all the tests with coverage:
-    coverage run --source deepdiff setup.py test
-
-Or using Nose:
-    nosetests --with-coverage --cover-package=deepdiff
-
-To run a specific test, run this from the root of repo:
-    nosetests .\tests\search_tests.py:DeepSearchTestCase.test_string_in_root
-"""
-import unittest
-from deepdiff import DeepSearch
-import logging
-logging.disable(logging.CRITICAL)
-
-item = "somewhere"
-
-
-class CustomClass:
-    def __init__(self, a, b=None):
-        self.a = a
-        self.b = b
-
-    def __str__(self):
-        return "({}, {})".format(self.a, self.b)
-
-    def __repr__(self):
-        return self.__str__()
-
-
-class DeepSearchTestCase(unittest.TestCase):
-    """DeepSearch Tests."""
-
-    def test_number_in_list(self):
-        obj = ["a", 10, 20]
-        item = 10
-        result = {"matched_values": {'root[1]'}}
-        self.assertEqual(DeepSearch(obj, item, verbose_level=1), result)
-
-    def test_string_in_root(self):
-        obj = "long string somewhere"
-        result = {"matched_values": {'root'}}
-        self.assertEqual(DeepSearch(obj, item, verbose_level=1), result)
-
-    def test_string_in_root_verbose(self):
-        obj = "long string somewhere"
-        result = {"matched_values": {'root': "long string somewhere"}}
-        self.assertEqual(DeepSearch(obj, item, verbose_level=2), result)
-
-    def test_string_in_tuple(self):
-        obj = ("long", "string", 0, "somewhere")
-        result = {"matched_values": {'root[3]'}}
-        self.assertEqual(DeepSearch(obj, item, verbose_level=1), result)
-
-    def test_string_in_list(self):
-        obj = ["long", "string", 0, "somewhere"]
-        result = {"matched_values": {'root[3]'}}
-        self.assertEqual(DeepSearch(obj, item, verbose_level=1), result)
-
-    def test_string_in_list_verbose(self):
-        obj = ["long", "string", 0, "somewhere"]
-        result = {"matched_values": {'root[3]': "somewhere"}}
-        self.assertEqual(DeepSearch(obj, item, verbose_level=2), result)
-
-    def test_string_in_list_verbose2(self):
-        obj = ["long", "string", 0, "somewhere great!"]
-        result = {"matched_values": {'root[3]': "somewhere great!"}}
-        self.assertEqual(DeepSearch(obj, item, verbose_level=2), result)
-
-    def test_string_in_list_verbose3(self):
-        obj = ["long somewhere", "string", 0, "somewhere great!"]
-        result = {
-            "matched_values": {
-                'root[0]': 'long somewhere',
-                'root[3]': "somewhere great!"
-            }
-        }
-        self.assertEqual(DeepSearch(obj, item, verbose_level=2), result)
-
-    def test_int_in_dictionary(self):
-        obj = {"long": "somewhere", "num": 2, 0: 0, "somewhere": "around"}
-        item = 2
-        result = {'matched_values': {"root['num']"}}
-        ds = DeepSearch(obj, item, verbose_level=1)
-        self.assertEqual(ds, result)
-
-    def test_string_in_dictionary(self):
-        obj = {"long": "somewhere", "string": 2, 0: 0, "somewhere": "around"}
-        result = {
-            'matched_paths': {"root['somewhere']"},
-            'matched_values': {"root['long']"}
-        }
-        ds = DeepSearch(obj, item, verbose_level=1)
-        self.assertEqual(ds, result)
-
-    def test_string_in_dictionary_verbose(self):
-        obj = {"long": "somewhere", "string": 2, 0: 0, "somewhere": "around"}
-        result = {
-            'matched_paths': {
-                "root['somewhere']": "around"
-            },
-            'matched_values': {
-                "root['long']": "somewhere"
-            }
-        }
-        ds = DeepSearch(obj, item, verbose_level=2)
-        self.assertEqual(ds, result)
-
-    def test_string_in_dictionary_in_list_verbose(self):
-        obj = [
-            "something somewhere", {
-                "long": "somewhere",
-                "string": 2,
-                0: 0,
-                "somewhere": "around"
-            }
-        ]
-        result = {
-            'matched_paths': {
-                "root[1]['somewhere']": "around"
-            },
-            'matched_values': {
-                "root[1]['long']": "somewhere",
-                "root[0]": "something somewhere"
-            }
-        }
-        ds = DeepSearch(obj, item, verbose_level=2)
-        self.assertEqual(ds, result)
-
-    def test_custom_object(self):
-        obj = CustomClass('here, something', 'somewhere')
-        result = {'matched_values': {'root.b'}}
-        ds = DeepSearch(obj, item, verbose_level=1)
-        self.assertEqual(ds, result)
-
-    def test_custom_object_verbose(self):
-        obj = CustomClass('here, something', 'somewhere out there')
-        result = {'matched_values': {'root.b': 'somewhere out there'}}
-        ds = DeepSearch(obj, item, verbose_level=2)
-        self.assertEqual(ds, result)
-
-    def test_custom_object_in_dictionary_verbose(self):
-        obj = {1: CustomClass('here, something', 'somewhere out there')}
-        result = {'matched_values': {'root[1].b': 'somewhere out there'}}
-        ds = DeepSearch(obj, item, verbose_level=2)
-        self.assertEqual(ds, result)
-
-    def test_named_tuples_verbose(self):
-        from collections import namedtuple
-        Point = namedtuple('Point', ['x', 'somewhere_good'])
-        obj = Point(x="my keys are somewhere", somewhere_good=22)
-        ds = DeepSearch(obj, item, verbose_level=2)
-        result = {
-            'matched_values': {
-                'root.x': 'my keys are somewhere'
-            },
-            'matched_paths': {
-                'root.somewhere_good': 22
-            }
-        }
-        self.assertEqual(ds, result)
-
-    def test_string_in_set_verbose(self):
-        obj = {"long", "string", 0, "somewhere"}
-        # result = {"matched_values": {'root[3]': "somewhere"}}
-        ds = DeepSearch(obj, item, verbose_level=2)
-        self.assertEqual(list(ds["matched_values"].values())[0], item)
-
-    def test_loop(self):
-        class LoopTest(object):
-            def __init__(self, a):
-                self.loop = self
-                self.a = a
-
-        obj = LoopTest("somewhere around here.")
-
-        ds = DeepSearch(obj, item, verbose_level=1)
-        result = {'matched_values': {'root.a'}}
-        self.assertEqual(ds, result)
-
-    def test_loop_in_lists(self):
-        obj = [1, 2, 'somewhere']
-        obj.append(obj)
-
-        ds = DeepSearch(obj, item, verbose_level=1)
-        result = {'matched_values': {'root[2]'}}
-        self.assertEqual(ds, result)
-
-    def test_skip_path1(self):
-        obj = {
-            "for life": "vegan",
-            "ingredients": ["no meat", "no eggs", "no dairy", "somewhere"]
-        }
-        ds = DeepSearch(obj, item, exclude_paths={"root['ingredients']"})
-        self.assertEqual(ds, {})
-
-    def test_custom_object_skip_path(self):
-        obj = CustomClass('here, something', 'somewhere')
-        result = {}
-        ds = DeepSearch(obj, item, verbose_level=1, exclude_paths=['root.b'])
-        self.assertEqual(ds, result)
-
-    def test_skip_list_path(self):
-        obj = ['a', 'somewhere']
-        ds = DeepSearch(obj, item, exclude_paths=['root[1]'])
-        result = {}
-        self.assertEqual(ds, result)
-
-    def test_skip_dictionary_path(self):
-        obj = {1: {2: "somewhere"}}
-        ds = DeepSearch(obj, item, exclude_paths=['root[1][2]'])
-        result = {}
-        self.assertEqual(ds, result)
-
-    def test_skip_regexp(self):
-        obj = [{'a': 1, 'b': "somewhere"}, {'c': 4, 'b': "somewhere"}]
-        ds = DeepSearch(obj, item, exclude_regex_paths=["root\[\d+\]"])
-        result = {}
-        self.assertEqual(ds, result)
-
-    def test_skip_type_str(self):
-        obj = "long string somewhere"
-        result = {}
-        ds = DeepSearch(obj, item, verbose_level=1, exclude_types=[str])
-        self.assertEqual(ds, result)
-
-    def test_unknown_parameters(self):
-        with self.assertRaises(ValueError):
-            DeepSearch(1, 1, wrong_param=2)
-
-    def test_bad_attribute(self):
-        class Bad(object):
-            __slots__ = ['x', 'y']
-
-            def __getattr__(self, key):
-                raise AttributeError("Bad item")
-
-            def __str__(self):
-                return "Bad Object"
-
-        obj = Bad()
-
-        ds = DeepSearch(obj, item, verbose_level=1)
-        result = {'unprocessed': ['root']}
-        self.assertEqual(ds, result)
-        ds = DeepSearch(obj, item, verbose_level=2)
-        self.assertEqual(ds, result)
-=======
 #!/usr/bin/env python
 # -*- coding: utf-8 -*-
 """
@@ -588,5 +334,4 @@
             "ingredients": ["no meat", "no eggs", "no dairy", "somewhere"]
         }
         ds = obj | grep(item)
-        self.assertEqual(ds, {'matched_values': {"root['ingredients'][3]"}})
->>>>>>> 103a2019
+        self.assertEqual(ds, {'matched_values': {"root['ingredients'][3]"}})